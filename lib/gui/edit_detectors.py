import sys
import time
import json
import wx
import wx.lib.scrolledpanel as scrolled

from collections import OrderedDict
from ..detectors import DET_DEFAULT_OPTS, AD_FILE_PLUGINS

from .gui_utils import (GUIColors, set_font_with_children, YesNo, Closure,
                        add_button, add_choice, pack, check, Font,
                        SimpleText, FloatCtrl, okcancel, add_subtitle,
                        LCEN, CEN, RCEN, LEFT, FRAMESTYLE)

from ..utils import strip_quotes

from epics import caget
from epics.wx import EpicsFunction

LCEN  |= wx.ALL
RCEN  |= wx.ALL
CEN  |= wx.ALL

DET_CHOICES = ('scaler', 'tetramm', 'xspress3', 'mca', 'multimca', 'areadetector')
<<<<<<< HEAD
AD_CHOICES = ['None'] # + list(AD_FILE_PLUGINS)
=======
AD_CHOICES = ['None'] + list(AD_FILE_PLUGINS)
>>>>>>> 6a05f33d

class ROIFrame(wx.Frame):
    """Select ROIS"""
    pvnames_xmap = {'pref': '%smca1.R',   'name': 'NM'}
    pvnames_xsp3 = {'pref': '%sMCA1ROI:', 'name': ':Name'}
    def __init__(self, parent, det=None, _larch=None):
        self.parent = parent
        self.scandb = parent.scandb
        title = "Select ROIs"
        wx.Frame.__init__(self, None, -1, 'Epics Scanning: Select ROIs',
                          style=FRAMESTYLE)
        self.SetFont(Font(10))
        self.build_dialog(parent)

    @EpicsFunction
    def connect_epics(self):
        curr = self.current_rois
        iroi = 0
        names = self.pvnames_xmap
        if 'xspress' in self.det.name:
            names = self.pvnames_xsp3
        pref = names['pref'] % self.prefix
        for i in range(self.nrois):
            nm = caget("%s%i%s" % (pref, i+1, names['name']))
            if len(nm.strip()) > 0:
                check = self.wids[i]
                check.SetLabel('  %s' % nm)
                check.SetValue(nm.lower() in curr)
                check.Enable()

    def build_dialog(self, parent):
        self.colors = GUIColors()
        self.SetBackgroundColour(self.colors.bg)
        roistring =  self.scandb.get_info('rois', default='[]').replace("'", '"')
        self.current_rois = [str(s.lower()) for s in json.loads(roistring)]
        self.det = None
        for det in self.scandb.getall('scandetectors', orderby='id'):
            dname = det.kind.lower().strip()
            if det.use == 1 and ('xsp' in dname or 'mca' in dname):
                self.det = det
                break
        #--#
        if self.det is None:
            return

        sizer = wx.GridBagSizer(20, 4)
        sizer.SetHGap(3)
        sizer.SetVGap(3)
        # title row
        irow = 0
        txt =SimpleText(self, ' Use ROI', minsize=(150, -1), style=LEFT)
        sizer.Add(txt, (0, 0),   (1, 1), LCEN, 2)
        txt =SimpleText(self, ' Use ROI', minsize=(150, -1), style=LEFT)
        sizer.Add(txt, (0, 1),   (1, 1), LCEN, 2)


        self.wids = []
        self.prefix = self.det.pvname
        self.nrois  = int(json.loads(self.det.options).get('nrois', 32))
        nrows = self.nrois/2
        col = 0
        for i in range(self.nrois):
            use = check(self, default=False, label=' <unused>', size=(150, -1))
            use.Disable()
            self.wids.append(use)
            if i == nrows:
                col = 1
                irow = irow - nrows
            irow += 1
            sizer.Add(use, (irow, col), (1, 1), LEFT, 2)

        irow += 1
        sizer.Add(wx.StaticLine(self, size=(475, -1), style=wx.LI_HORIZONTAL),
                  (irow, 0), (1, 4), CEN, 2)
        irow += 1
        sizer.Add(okcancel(self, self.onOK, self.onClose),
                  (irow, 0), (1, 3), LCEN, 2)


        pack(self, sizer)
        wx.CallAfter(self.connect_epics)
        self.SetSize((350, 425))
        self.Show()
        self.Raise()

    def onOK(self, event=None):
        rois = []
        for use in self.wids:
            if use.Enabled and use.IsChecked():
                rois.append(use.GetLabel().strip())
        roistring =  json.dumps(rois)
        self.scandb.set_info('rois', roistring)
        self.Destroy()

    def onClose(self, event=None):
        self.Destroy()


class DetectorDetailsFrame(wx.Frame):
    """Full list of detector settings"""
    def __init__(self, parent, det=None):
        self.parent = parent
        self.scandb = parent.scandb
        self.det = det
        title = "Settings for '%s'" % (det.name)
        wx.Frame.__init__(self, None, -1, title, style=FRAMESTYLE)
        self.SetFont(Font(8))
        self.build_dialog(parent)

    def build_dialog(self, parent):
        self.colors = GUIColors()
        self.SetBackgroundColour(self.colors.bg)

        self.SetFont(parent.GetFont())
        sizer = wx.GridBagSizer(10, 3)
        sizer.SetHGap(2)
        sizer.SetVGap(2)
        # title row
        i = 0
        for titleword in (' Setting ', 'Value'):
            txt =SimpleText(self, titleword,
                            minsize=(100, -1),   style=RCEN)
            sizer.Add(txt, (0, i), (1, 1), LCEN, 1)
            i += 1

        sizer.Add(wx.StaticLine(self, size=(250, -1),
                                style=wx.LI_HORIZONTAL),
                  (1, 0), (1, 4), CEN, 0)

        self.wids = {}
        prefix = self.det.pvname
        kind   = self.det.kind
        opts   = DET_DEFAULT_OPTS.get(kind, {})
        opts.update(json.loads(self.det.options))
        optkeys = opts.keys()
        optkeys.sort()
        irow = 2
        for key in optkeys:
            if key in ('use', 'kind', 'label'):
                continue
            val = opts[key]
            label = key
            for short, longw in (('_', ' '),
                                 ('chan', 'channels'),
                                 ('mcas', 'MCAs'),
                                 ('rois', 'ROIs')):
                label = label.replace(short, longw)

            if label.startswith('n'):
                label = '# of %s' % (label[1:])
            label = label.title()
            label = SimpleText(self, label, style=LCEN)
            val = strip_quotes(val)

            if key.lower() == 'file_plugin':
                wid = add_choice(self, AD_CHOICES, default=1)
                if val in AD_CHOICES:
                    wid.SetStringSelection(val)
            elif val in (True, False, 'Yes', 'No'):
                defval = val in (True, 'Yes')
                wid = check(self, default=defval)
            elif isinstance(val, (int, float)):
                wid = FloatCtrl(self, value=val, size=(150, -1))
            else:
                wid = wx.TextCtrl(self, value=val, size=(150, -1))
            sizer.Add(label, (irow, 0), (1, 1), LCEN,  2)
            sizer.Add(wid,   (irow, 1), (1, 1), RCEN,  2)
            self.wids[key] = wid
            irow  += 1

        sizer.Add(wx.StaticLine(self, size=(250, -1), style=wx.LI_HORIZONTAL),
                  (irow, 0), (1, 4), CEN, 0)

        sizer.Add(okcancel(self, self.onOK, self.onClose),
                  (irow+1, 0), (1, 3), LCEN, 1)
        wx.EVT_CLOSE(self, self.onClose)
        self.SetMinSize((225, 350))
        pack(self, sizer)
        self.Show()
        self.Raise()


    def onOK(self, event=None):
        opts = {}
        for key, wid in self.wids.items():
            if isinstance(wid, wx.TextCtrl):
                val = wid.GetValue()
                try:
                    val = float(val)
                except:
                    pass
            elif isinstance(wid, wx.Choice):
                val =  wid.GetStringSelection()
            elif isinstance(wid, wx.CheckBox):
                val =  wid.IsChecked()
            elif isinstance(wid, YesNo):
                val =  {0:False, 1:True}[wid.GetSelection()]
            opts[key] = val

        self.det.options = json.dumps(opts)
        self.onClose()

    def onClose(self, event=None):
        self.parent.detailframe = None
        self.Destroy()

class DetectorFrame(wx.Frame) :
    """Frame to Setup Scan Detectors"""
    def __init__(self, parent, pos=(-1, -1), _larch=None):
        self.parent = parent
        self.scandb = parent.scandb
        self.detailframe = None

        self.detectors = self.scandb.getall('scandetectors', orderby='id')
        self.counters = self.scandb.getall('scancounters', orderby='id')

        wx.Frame.__init__(self, None, -1, 'Epics Scanning: Detector Setup',
                          style=FRAMESTYLE)

        self.SetFont(Font(9))

        sizer = wx.GridBagSizer(12, 5)
        sizer.SetHGap(2)
        sizer.SetVGap(2)
        panel = scrolled.ScrolledPanel(self) # , size=(675, 625))
        self.SetMinSize((650, 625))
        self.colors = GUIColors()
        panel.SetBackgroundColour(self.colors.bg)

        # title row
        title = SimpleText(panel, 'Detector Setup',  font=Font(13),
                           minsize=(130, -1),
                           colour=self.colors.title, style=LCEN)

        sizer.Add(title,        (0, 0), (1, 1), LCEN, 2)

        desc = wx.StaticText(panel, -1, label='Detector Settling Time (sec): ',
                             size=(180, -1))

        self.settle_time = wx.TextCtrl(panel, size=(75, -1),
                            value=self.scandb.get_info('det_settle_time', '0.001'))
        sizer.Add(desc,              (1, 0), (1, 2), CEN,  3)
        sizer.Add(self.settle_time,  (1, 2), (1, 2), LCEN, 3)

        ir = 2
        sizer.Add(add_subtitle(panel, 'Available Detectors'),
                  (ir, 0),  (1, 5),  LCEN, 0)

        ir +=1
        sizer.Add(SimpleText(panel, label='Label',  size=(125, -1)),
                  (ir, 0), (1, 1), LCEN, 1)
        sizer.Add(SimpleText(panel, label='PV prefix', size=(175, -1)),
                  (ir, 1), (1, 1), LCEN, 1)
        sizer.Add(SimpleText(panel, label='Use?'),
                  (ir, 2), (1, 1), LCEN, 1)
        sizer.Add(SimpleText(panel, label='Kind',     size=(80, -1)),
                  (ir, 3), (1, 1), LCEN, 1)
        sizer.Add(SimpleText(panel, label='Details',  size=(60, -1)),
                  (ir, 4), (1, 1), LCEN, 1)
        sizer.Add(SimpleText(panel, label='Erase?',  size=(60, -1)),
                  (ir, 5), (1, 1), LCEN, 1)

        self.widlist = []
        for det in self.detectors:
            if det.use is None:
                det.use = 0
            ir +=1
            dkind = strip_quotes(det.kind)
            dkind  = det.kind.title().strip()
            desc   = wx.TextCtrl(panel, value=det.name,   size=(125, -1))
            pvctrl = wx.TextCtrl(panel, value=det.pvname, size=(175, -1))
            use    = check(panel, default=det.use)
            detail = add_button(panel, 'Edit', size=(60, -1),
                                action=Closure(self.onDetDetails, det=det))
            kind = add_choice(panel, DET_CHOICES, size=(110, -1))
            kind.SetStringSelection(dkind)
            erase  = YesNo(panel, defaultyes=False)
            sizer.Add(desc,   (ir, 0), (1, 1),  CEN, 1)
            sizer.Add(pvctrl, (ir, 1), (1, 1), LCEN, 1)
            sizer.Add(use,    (ir, 2), (1, 1), LCEN, 1)
            sizer.Add(kind,   (ir, 3), (1, 1), LCEN, 1)
            sizer.Add(detail, (ir, 4), (1, 1), LCEN, 1)
            sizer.Add(erase,  (ir, 5), (1, 1), LCEN, 1)

            self.widlist.append(('old_det', det, desc, pvctrl, use, kind, erase))

        # select a new detector
        for i in range(2):
            ir +=1
            desc   = wx.TextCtrl(panel, value='',   size=(125, -1))
            pvctrl = wx.TextCtrl(panel, value='',   size=(175, -1))
            use    = check(panel, default=True)
            kind = add_choice(panel, DET_CHOICES, size=(110, -1))
            kind.SetStringSelection(DET_CHOICES[0])
            sizer.Add(desc,   (ir, 0), (1, 1), CEN, 1)
            sizer.Add(pvctrl, (ir, 1), (1, 1), LCEN, 1)
            sizer.Add(use,    (ir, 2), (1, 1), LCEN, 1)
            sizer.Add(kind,   (ir, 3), (1, 1), LCEN, 1)
            self.widlist.append(('new_det', None, desc, pvctrl, use, kind, False))

        ir += 1
        sizer.Add(add_subtitle(panel, 'Additional Counters'),
                  (ir, 0),  (1, 5),  LCEN, 1)

        ###
        ir += 1
        sizer.Add(SimpleText(panel, label='Label',  size=(125, -1)),
                  (ir, 0), (1, 1), LCEN, 1)
        sizer.Add(SimpleText(panel, label='PV name', size=(175, -1)),
                  (ir, 1), (1, 1), LCEN, 1)
        sizer.Add(SimpleText(panel, label='Use?'),
                  (ir, 2), (1, 1), LCEN, 1)
        sizer.Add(SimpleText(panel, label='Erase?', size=(80, -1)),
                  (ir, 3), (1, 2), LCEN, 1)

        for counter in self.counters:
            if counter.use is None: counter.use = 0
            desc   = wx.TextCtrl(panel, -1, value=counter.name, size=(125, -1))
            pvctrl = wx.TextCtrl(panel, value=counter.pvname,  size=(175, -1))
            use    = check(panel, default=counter.use)
            erase  = YesNo(panel, defaultyes=False)
            ir +=1
            sizer.Add(desc,   (ir, 0), (1, 1), CEN, 1)
            sizer.Add(pvctrl, (ir, 1), (1, 1), LCEN, 1)
            sizer.Add(use,    (ir, 2), (1, 1), LCEN, 1)
            sizer.Add(erase,  (ir, 3), (1, 1), LCEN, 1)
            self.widlist.append(('old_counter', counter, desc,
                                 pvctrl, use, None, erase))

        for i in range(2):
            desc   = wx.TextCtrl(panel, -1, value='', size=(125, -1))
            pvctrl = wx.TextCtrl(panel, value='', size=(175, -1))
            use    = check(panel, default=True)
            ir +=1
            sizer.Add(desc,   (ir, 0), (1, 1), CEN, 1)
            sizer.Add(pvctrl, (ir, 1), (1, 1), LCEN, 1)
            sizer.Add(use,    (ir, 2), (1, 1), LCEN, 1)
            self.widlist.append(('new_counter', None, desc,
                                 pvctrl, use, None, False))
        ir += 1
        sizer.Add(wx.StaticLine(panel, size=(350, 3), style=wx.LI_HORIZONTAL),
                  (ir, 0), (1, 4), LCEN|wx.EXPAND, 3)
        ###
        ir += 1
        sizer.Add(okcancel(panel, self.onOK, self.onClose),
                  (ir, 0), (1, 3), LCEN, 1)

        pack(panel, sizer)
        panel.SetupScrolling()

        mainsizer = wx.BoxSizer(wx.VERTICAL)
        mainsizer.Add(panel, 1, wx.GROW|wx.ALL, 1)

        wx.EVT_CLOSE(self, self.onClose)
        pack(self, mainsizer)
        self.Show()
        self.Raise()

    def onDetDetails(self, evt=None, det=None, **kws):
        if self.detailframe is None:
            self.detailframe = DetectorDetailsFrame(self, det=det)

    def onOK(self, event=None):
        self.scandb.set_info('det_settle_time', float(self.settle_time.GetValue()))
        for w in self.widlist:
            wtype, obj, name, pvname, use, kind, erase = w
            if erase not in (None, False):
                erase = erase.GetSelection()
            else:
                erase = False

            use    = use.IsChecked()
            name   = name.GetValue().strip()
            pvname = pvname.GetValue().strip()

            if len(name) < 1 or len(pvname) < 1:
                continue
            # print wtype, obj, name, pvname, use

            if kind is not None:
                kind = kind.GetStringSelection()
            if erase and obj is not None:
                delete = self.scandb.del_detector
                if 'counter' in wtype:
                    delete = self.scan.del_counter
                delete(obj.name)
            elif obj is not None:
                # print ' -> use ', use, int(use), obj, obj.use
                obj.use    = int(use)
                obj.name   = name
                obj.pvname = pvname
                if kind is not None:
                    obj.kind   = kind
            elif 'det' in wtype:
                opts = json.dumps(DET_DEFAULT_OPTS.get(kind, {}))
                self.scandb.add_detector(name, pvname, kind,
                                         options=opts, use=int(use))
            elif 'counter' in wtype:
                self.scandb.add_counter(name, pvname, use=int(use))

        self.Destroy()

    def onClose(self, event=None):
        self.Destroy()<|MERGE_RESOLUTION|>--- conflicted
+++ resolved
@@ -22,11 +22,8 @@
 CEN  |= wx.ALL
 
 DET_CHOICES = ('scaler', 'tetramm', 'xspress3', 'mca', 'multimca', 'areadetector')
-<<<<<<< HEAD
-AD_CHOICES = ['None'] # + list(AD_FILE_PLUGINS)
-=======
+
 AD_CHOICES = ['None'] + list(AD_FILE_PLUGINS)
->>>>>>> 6a05f33d
 
 class ROIFrame(wx.Frame):
     """Select ROIS"""
