--- conflicted
+++ resolved
@@ -3,3120 +3,6 @@
 #  for XPS-C8 Firmware V2.6.x
 #
 #  See Programmer's manual for more information on XPS function calls
-<<<<<<< HEAD
-
-import socket
-
-class XPS:
-	# Defines
-	MAX_NB_SOCKETS = 100
-
-	# Global variables
-	__sockets = {}
-	__usedSockets = {}
-	__nbSockets = 0
-
-	# Initialization Function
-	def __init__ (self):
-		XPS.__nbSockets = 0
-		for socketId in range(self.MAX_NB_SOCKETS):
-			XPS.__usedSockets[socketId] = 0
-
-	# Send command and get return
-	def __sendAndReceive (self, socketId, command):
-		try:
-			XPS.__sockets[socketId].send(command)
-			ret = XPS.__sockets[socketId].recv(1024)
-			while (ret.find(',EndOfAPI') == -1):
-				ret += XPS.__sockets[socketId].recv(1024)
-		except socket.timeout:
-			return [-2, '']
-		except socket.error (errNb, errString):
-			print 'Socket error : ' + errString
-			return [-2, '']
-
-		for i in range(len(ret)):
-			if (ret[i] == ','):
-				return [int(ret[0:i]), ret[i+1:-9]]
-
-	# TCP_ConnectToServer
-	def TCP_ConnectToServer (self, IP, port, timeOut):
-		socketId = 0
-		if (XPS.__nbSockets < self.MAX_NB_SOCKETS):
-			while (XPS.__usedSockets[socketId] == 1 and socketId < self.MAX_NB_SOCKETS):
-				socketId += 1
-			if (socketId == self.MAX_NB_SOCKETS):
-				return -1
-		else:
-			return -1
-
-		XPS.__usedSockets[socketId] = 1
-		XPS.__nbSockets += 1
-		try:
-			XPS.__sockets[socketId] = socket.socket(socket.AF_INET, socket.SOCK_STREAM)
-			XPS.__sockets[socketId].connect((IP, port))
-			XPS.__sockets[socketId].settimeout(timeOut)
-			XPS.__sockets[socketId].setblocking(1)
-		except socket.error:
-			return -1
-
-		return socketId
-
-	# TCP_SetTimeout
-	def TCP_SetTimeout (self, socketId, timeOut):
-		if (XPS.__usedSockets[socketId] == 1):
-			XPS.__sockets[socketId].settimeout(timeOut)
-
-	# TCP_CloseSocket
-	def TCP_CloseSocket (self, socketId):
-		if (socketId >= 0 and socketId < self.MAX_NB_SOCKETS):
-			try:
-				XPS.__sockets[socketId].close()
-				XPS.__usedSockets[socketId] = 0
-				XPS.__nbSockets -= 1
-			except socket.error:
-				pass
-
-	# GetLibraryVersion
-	def GetLibraryVersion (self):
-		return ['XPS-C8 Firmware V2.6.x Beta 19']
-
-	# ControllerMotionKernelTimeLoadGet :  Get controller motion kernel time load
-	def ControllerMotionKernelTimeLoadGet (self, socketId):
-		if (XPS.__usedSockets[socketId] == 0):
-			return
-
-		command = 'ControllerMotionKernelTimeLoadGet(double *,double *,double *,double *)'
-		[error, returnedString] = self.__sendAndReceive(socketId, command)
-		if (error != 0):
-			return [error, returnedString]
-
-		i, j, retList = 0, 0, [error]
-		for paramNb in range(4):
-			while ((i+j) < len(returnedString) and returnedString[i+j] != ','):
-				j += 1
-			retList.append(eval(returnedString[i:i+j]))
-			i, j = i+j+1, 0
-
-		return retList
-
-
-	# ControllerStatusGet :  Read controller current status
-	def ControllerStatusGet (self, socketId):
-		if (XPS.__usedSockets[socketId] == 0):
-			return
-
-		command = 'ControllerStatusGet(int *)'
-		[error, returnedString] = self.__sendAndReceive(socketId, command)
-		if (error != 0):
-			return [error, returnedString]
-
-		i, j, retList = 0, 0, [error]
-		while ((i+j) < len(returnedString) and returnedString[i+j] != ','):
-			j += 1
-		retList.append(eval(returnedString[i:i+j]))
-
-		return retList
-
-
-	# ControllerStatusStringGet :  Return the controller status string corresponding to the controller status code
-	def ControllerStatusStringGet (self, socketId, ControllerStatusCode):
-		if (XPS.__usedSockets[socketId] == 0):
-			return
-
-		command = 'ControllerStatusStringGet(' + str(ControllerStatusCode) + ',char *)'
-		[error, returnedString] = self.__sendAndReceive(socketId, command)
-		return [error, returnedString]
-
-
-	# ElapsedTimeGet :  Return elapsed time from controller power on
-	def ElapsedTimeGet (self, socketId):
-		if (XPS.__usedSockets[socketId] == 0):
-			return
-
-		command = 'ElapsedTimeGet(double *)'
-		[error, returnedString] = self.__sendAndReceive(socketId, command)
-		if (error != 0):
-			return [error, returnedString]
-
-		i, j, retList = 0, 0, [error]
-		while ((i+j) < len(returnedString) and returnedString[i+j] != ','):
-			j += 1
-		retList.append(eval(returnedString[i:i+j]))
-
-		return retList
-
-
-	# ErrorStringGet :  Return the error string corresponding to the error code
-	def ErrorStringGet (self, socketId, ErrorCode):
-		if (XPS.__usedSockets[socketId] == 0):
-			return
-
-		command = 'ErrorStringGet(' + str(ErrorCode) + ',char *)'
-		[error, returnedString] = self.__sendAndReceive(socketId, command)
-		return [error, returnedString]
-
-
-	# FirmwareVersionGet :  Return firmware version
-	def FirmwareVersionGet (self, socketId):
-		if (XPS.__usedSockets[socketId] == 0):
-			return
-
-		command = 'FirmwareVersionGet(char *)'
-		[error, returnedString] = self.__sendAndReceive(socketId, command)
-		return [error, returnedString]
-
-
-	# TCLScriptExecute :  Execute a TCL script from a TCL file
-	def TCLScriptExecute (self, socketId, TCLFileName, TaskName, ParametersList):
-		if (XPS.__usedSockets[socketId] == 0):
-			return
-
-		command = 'TCLScriptExecute(' + TCLFileName + ',' + TaskName + ',' + ParametersList + ')'
-		[error, returnedString] = self.__sendAndReceive(socketId, command)
-		return [error, returnedString]
-
-
-	# TCLScriptExecuteAndWait :  Execute a TCL script from a TCL file and wait the end of execution to return
-	def TCLScriptExecuteAndWait (self, socketId, TCLFileName, TaskName, InputParametersList):
-		if (XPS.__usedSockets[socketId] == 0):
-			return
-
-		command = 'TCLScriptExecuteAndWait(' + TCLFileName + ',' + TaskName + ',' + InputParametersList + ',char *)'
-		[error, returnedString] = self.__sendAndReceive(socketId, command)
-		return [error, returnedString]
-
-
-	# TCLScriptExecuteWithPriority :  Execute a TCL script with defined priority
-	def TCLScriptExecuteWithPriority (self, socketId, TCLFileName, TaskName, TaskPriorityLevel, ParametersList):
-		if (XPS.__usedSockets[socketId] == 0):
-			return
-
-		command = 'TCLScriptExecuteWithPriority(' + TCLFileName + ',' + TaskName + ',' + TaskPriorityLevel + ',' + ParametersList + ')'
-		[error, returnedString] = self.__sendAndReceive(socketId, command)
-		return [error, returnedString]
-
-
-	# TCLScriptKill :  Kill TCL Task
-	def TCLScriptKill (self, socketId, TaskName):
-		if (XPS.__usedSockets[socketId] == 0):
-			return
-
-		command = 'TCLScriptKill(' + TaskName + ')'
-		[error, returnedString] = self.__sendAndReceive(socketId, command)
-		return [error, returnedString]
-
-
-	# TimerGet :  Get a timer
-	def TimerGet (self, socketId, TimerName):
-		if (XPS.__usedSockets[socketId] == 0):
-			return
-
-		command = 'TimerGet(' + TimerName + ',int *)'
-		[error, returnedString] = self.__sendAndReceive(socketId, command)
-		if (error != 0):
-			return [error, returnedString]
-
-		i, j, retList = 0, 0, [error]
-		while ((i+j) < len(returnedString) and returnedString[i+j] != ','):
-			j += 1
-		retList.append(eval(returnedString[i:i+j]))
-
-		return retList
-
-
-	# TimerSet :  Set a timer
-	def TimerSet (self, socketId, TimerName, FrequencyTicks):
-		if (XPS.__usedSockets[socketId] == 0):
-			return
-
-		command = 'TimerSet(' + TimerName + ',' + str(FrequencyTicks) + ')'
-		[error, returnedString] = self.__sendAndReceive(socketId, command)
-		return [error, returnedString]
-
-
-	# Reboot :  Reboot the controller
-	def Reboot (self, socketId):
-		if (XPS.__usedSockets[socketId] == 0):
-			return
-
-		command = 'Reboot()'
-		[error, returnedString] = self.__sendAndReceive(socketId, command)
-		return [error, returnedString]
-
-
-	# Login :  Log in
-	def Login (self, socketId, Name, Password):
-		if (XPS.__usedSockets[socketId] == 0):
-			return
-
-		command = 'Login(' + Name + ',' + Password + ')'
-		[error, returnedString] = self.__sendAndReceive(socketId, command)
-		return [error, returnedString]
-
-
-	# CloseAllOtherSockets :  Close all socket beside the one used to send this command
-	def CloseAllOtherSockets (self, socketId):
-		if (XPS.__usedSockets[socketId] == 0):
-			return
-
-		command = 'CloseAllOtherSockets()'
-		[error, returnedString] = self.__sendAndReceive(socketId, command)
-		return [error, returnedString]
-
-
-	# HardwareDateAndTimeGet :  Return hardware date and time
-	def HardwareDateAndTimeGet (self, socketId):
-		if (XPS.__usedSockets[socketId] == 0):
-			return
-
-		command = 'HardwareDateAndTimeGet(char *)'
-		[error, returnedString] = self.__sendAndReceive(socketId, command)
-		return [error, returnedString]
-
-
-	# HardwareDateAndTimeSet :  Set hardware date and time
-	def HardwareDateAndTimeSet (self, socketId, DateAndTime):
-		if (XPS.__usedSockets[socketId] == 0):
-			return
-
-		command = 'HardwareDateAndTimeSet(' + DateAndTime + ')'
-		[error, returnedString] = self.__sendAndReceive(socketId, command)
-		return [error, returnedString]
-
-
-	# EventAdd :  ** OBSOLETE ** Add an event
-	def EventAdd (self, socketId, PositionerName, EventName, EventParameter, ActionName, ActionParameter1, ActionParameter2, ActionParameter3):
-		if (XPS.__usedSockets[socketId] == 0):
-			return
-
-		command = 'EventAdd(' + PositionerName + ',' + EventName + ',' + EventParameter + ',' + ActionName + ',' + ActionParameter1 + ',' + ActionParameter2 + ',' + ActionParameter3 + ')'
-		[error, returnedString] = self.__sendAndReceive(socketId, command)
-		return [error, returnedString]
-
-
-	# EventGet :  ** OBSOLETE ** Read events and actions list
-	def EventGet (self, socketId, PositionerName):
-		if (XPS.__usedSockets[socketId] == 0):
-			return
-
-		command = 'EventGet(' + PositionerName + ',char *)'
-		[error, returnedString] = self.__sendAndReceive(socketId, command)
-		return [error, returnedString]
-
-
-	# EventRemove :  ** OBSOLETE ** Delete an event
-	def EventRemove (self, socketId, PositionerName, EventName, EventParameter):
-		if (XPS.__usedSockets[socketId] == 0):
-			return
-
-		command = 'EventRemove(' + PositionerName + ',' + EventName + ',' + EventParameter + ')'
-		[error, returnedString] = self.__sendAndReceive(socketId, command)
-		return [error, returnedString]
-
-
-	# EventWait :  ** OBSOLETE ** Wait an event
-	def EventWait (self, socketId, PositionerName, EventName, EventParameter):
-		if (XPS.__usedSockets[socketId] == 0):
-			return
-
-		command = 'EventWait(' + PositionerName + ',' + EventName + ',' + EventParameter + ')'
-		[error, returnedString] = self.__sendAndReceive(socketId, command)
-		return [error, returnedString]
-
-
-	# EventExtendedConfigurationTriggerSet :  Configure one or several events
-	def EventExtendedConfigurationTriggerSet (self, socketId, ExtendedEventName, EventParameter1, EventParameter2, EventParameter3, EventParameter4):
-		if (XPS.__usedSockets[socketId] == 0):
-			return
-
-		command = 'EventExtendedConfigurationTriggerSet('
-		for i in range(len(ExtendedEventName)):
-			if (i > 0):
-				command += ','
-			command += ExtendedEventName[i] + ',' + EventParameter1[i] + ',' + EventParameter2[i] + ',' + EventParameter3[i] + ',' + EventParameter4[i]
-		command += ')'
-
-		[error, returnedString] = self.__sendAndReceive(socketId, command)
-		return [error, returnedString]
-
-
-	# EventExtendedConfigurationTriggerGet :  Read the event configuration
-	def EventExtendedConfigurationTriggerGet (self, socketId):
-		if (XPS.__usedSockets[socketId] == 0):
-			return
-
-		command = 'EventExtendedConfigurationTriggerGet(char *)'
-		[error, returnedString] = self.__sendAndReceive(socketId, command)
-		return [error, returnedString]
-
-
-	# EventExtendedConfigurationActionSet :  Configure one or several actions
-	def EventExtendedConfigurationActionSet (self, socketId, ExtendedActionName, ActionParameter1, ActionParameter2, ActionParameter3, ActionParameter4):
-		if (XPS.__usedSockets[socketId] == 0):
-			return
-
-		command = 'EventExtendedConfigurationActionSet('
-		for i in range(len(ExtendedActionName)):
-			if (i > 0):
-				command += ','
-			command += ExtendedActionName[i] + ',' + ActionParameter1[i] + ',' + ActionParameter2[i] + ',' + ActionParameter3[i] + ',' + ActionParameter4[i]
-		command += ')'
-
-		[error, returnedString] = self.__sendAndReceive(socketId, command)
-		return [error, returnedString]
-
-
-	# EventExtendedConfigurationActionGet :  Read the action configuration
-	def EventExtendedConfigurationActionGet (self, socketId):
-		if (XPS.__usedSockets[socketId] == 0):
-			return
-
-		command = 'EventExtendedConfigurationActionGet(char *)'
-		[error, returnedString] = self.__sendAndReceive(socketId, command)
-		return [error, returnedString]
-
-
-	# EventExtendedStart :  Launch the last event and action configuration and return an ID
-	def EventExtendedStart (self, socketId):
-		if (XPS.__usedSockets[socketId] == 0):
-			return
-
-		command = 'EventExtendedStart(int *)'
-		[error, returnedString] = self.__sendAndReceive(socketId, command)
-		if (error != 0):
-			return [error, returnedString]
-
-		i, j, retList = 0, 0, [error]
-		while ((i+j) < len(returnedString) and returnedString[i+j] != ','):
-			j += 1
-		retList.append(eval(returnedString[i:i+j]))
-
-		return retList
-
-
-	# EventExtendedAllGet :  Read all event and action configurations
-	def EventExtendedAllGet (self, socketId):
-		if (XPS.__usedSockets[socketId] == 0):
-			return
-
-		command = 'EventExtendedAllGet(char *)'
-		[error, returnedString] = self.__sendAndReceive(socketId, command)
-		return [error, returnedString]
-
-
-	# EventExtendedGet :  Read the event and action configuration defined by ID
-	def EventExtendedGet (self, socketId, ID):
-		if (XPS.__usedSockets[socketId] == 0):
-			return
-
-		command = 'EventExtendedGet(' + str(ID) + ',char *,char *)'
-		[error, returnedString] = self.__sendAndReceive(socketId, command)
-		return [error, returnedString]
-
-
-	# EventExtendedRemove :  Remove the event and action configuration defined by ID
-	def EventExtendedRemove (self, socketId, ID):
-		if (XPS.__usedSockets[socketId] == 0):
-			return
-
-		command = 'EventExtendedRemove(' + str(ID) + ')'
-		[error, returnedString] = self.__sendAndReceive(socketId, command)
-		return [error, returnedString]
-
-
-	# EventExtendedWait :  Wait events from the last event configuration
-	def EventExtendedWait (self, socketId):
-		if (XPS.__usedSockets[socketId] == 0):
-			return
-
-		command = 'EventExtendedWait()'
-		[error, returnedString] = self.__sendAndReceive(socketId, command)
-		return [error, returnedString]
-
-
-	# GatheringConfigurationGet : Read different mnemonique type
-	def GatheringConfigurationGet (self, socketId):
-		if (XPS.__usedSockets[socketId] == 0):
-			return
-
-		command = 'GatheringConfigurationGet(char *)'
-		[error, returnedString] = self.__sendAndReceive(socketId, command)
-		return [error, returnedString]
-
-
-	# GatheringConfigurationSet :  Configuration acquisition
-	def GatheringConfigurationSet (self, socketId, Type):
-		if (XPS.__usedSockets[socketId] == 0):
-			return
-
-		command = 'GatheringConfigurationSet('
-		for i in range(len(Type)):
-			if (i > 0):
-				command += ','
-			command += Type[i]
-		command += ')'
-
-		[error, returnedString] = self.__sendAndReceive(socketId, command)
-		return [error, returnedString]
-
-
-	# GatheringCurrentNumberGet :  Maximum number of samples and current number during acquisition
-	def GatheringCurrentNumberGet (self, socketId):
-		if (XPS.__usedSockets[socketId] == 0):
-			return
-
-		command = 'GatheringCurrentNumberGet(int *,int *)'
-		[error, returnedString] = self.__sendAndReceive(socketId, command)
-		if (error != 0):
-			return [error, returnedString]
-
-		i, j, retList = 0, 0, [error]
-		for paramNb in range(2):
-			while ((i+j) < len(returnedString) and returnedString[i+j] != ','):
-				j += 1
-			retList.append(eval(returnedString[i:i+j]))
-			i, j = i+j+1, 0
-
-		return retList
-
-
-	# GatheringStopAndSave :  Stop acquisition and save data
-	def GatheringStopAndSave (self, socketId):
-		if (XPS.__usedSockets[socketId] == 0):
-			return
-
-		command = 'GatheringStopAndSave()'
-		[error, returnedString] = self.__sendAndReceive(socketId, command)
-		return [error, returnedString]
-
-
-	# GatheringDataAcquire :  Acquire a configured data
-	def GatheringDataAcquire (self, socketId):
-		if (XPS.__usedSockets[socketId] == 0):
-			return
-
-		command = 'GatheringDataAcquire()'
-		[error, returnedString] = self.__sendAndReceive(socketId, command)
-		return [error, returnedString]
-
-
-	# GatheringDataGet :  Get a data line from gathering buffer
-	def GatheringDataGet (self, socketId, IndexPoint):
-		if (XPS.__usedSockets[socketId] == 0):
-			return
-
-		command = 'GatheringDataGet(' + str(IndexPoint) + ',char *)'
-		[error, returnedString] = self.__sendAndReceive(socketId, command)
-		return [error, returnedString]
-
-
-	# GatheringDataMultipleLinesGet :  Get multiple data lines from gathering buffer
-	def GatheringDataMultipleLinesGet (self, socketId, IndexPoint, NumberOfLines):
-		if (XPS.__usedSockets[socketId] == 0):
-			return
-
-		command = 'GatheringDataMultipleLinesGet(' + str(IndexPoint) + ',' + str(NumberOfLines) + ',char *)'
-		[error, returnedString] = self.__sendAndReceive(socketId, command)
-		return [error, returnedString]
-
-
-	# GatheringReset :  Empty the gathered data in memory to start new gathering from scratch
-	def GatheringReset (self, socketId):
-		if (XPS.__usedSockets[socketId] == 0):
-			return
-
-		command = 'GatheringReset()'
-		[error, returnedString] = self.__sendAndReceive(socketId, command)
-		return [error, returnedString]
-
-
-	# GatheringRun :  Start a new gathering
-	def GatheringRun (self, socketId, DataNumber, Divisor):
-		if (XPS.__usedSockets[socketId] == 0):
-			return
-
-		command = 'GatheringRun(' + str(DataNumber) + ',' + str(Divisor) + ')'
-		[error, returnedString] = self.__sendAndReceive(socketId, command)
-		return [error, returnedString]
-
-
-	# GatheringRunAppend :  Re-start the stopped gathering to add new data
-	def GatheringRunAppend (self, socketId):
-		if (XPS.__usedSockets[socketId] == 0):
-			return
-
-		command = 'GatheringRunAppend()'
-		[error, returnedString] = self.__sendAndReceive(socketId, command)
-		return [error, returnedString]
-
-
-	# GatheringStop :  Stop the data gathering (without saving to file)
-	def GatheringStop (self, socketId):
-		if (XPS.__usedSockets[socketId] == 0):
-			return
-
-		command = 'GatheringStop()'
-		[error, returnedString] = self.__sendAndReceive(socketId, command)
-		return [error, returnedString]
-
-
-	# GatheringExternalConfigurationSet :  Configuration acquisition
-	def GatheringExternalConfigurationSet (self, socketId, Type):
-		if (XPS.__usedSockets[socketId] == 0):
-			return
-
-		command = 'GatheringExternalConfigurationSet('
-		for i in range(len(Type)):
-			if (i > 0):
-				command += ','
-			command += Type[i]
-		command += ')'
-
-		[error, returnedString] = self.__sendAndReceive(socketId, command)
-		return [error, returnedString]
-
-
-	# GatheringExternalConfigurationGet :  Read different mnemonique type
-	def GatheringExternalConfigurationGet (self, socketId):
-		if (XPS.__usedSockets[socketId] == 0):
-			return
-
-		command = 'GatheringExternalConfigurationGet(char *)'
-		[error, returnedString] = self.__sendAndReceive(socketId, command)
-		return [error, returnedString]
-
-
-	# GatheringExternalCurrentNumberGet :  Maximum number of samples and current number during acquisition
-	def GatheringExternalCurrentNumberGet (self, socketId):
-		if (XPS.__usedSockets[socketId] == 0):
-			return
-
-		command = 'GatheringExternalCurrentNumberGet(int *,int *)'
-		[error, returnedString] = self.__sendAndReceive(socketId, command)
-		if (error != 0):
-			return [error, returnedString]
-
-		i, j, retList = 0, 0, [error]
-		for paramNb in range(2):
-			while ((i+j) < len(returnedString) and returnedString[i+j] != ','):
-				j += 1
-			retList.append(eval(returnedString[i:i+j]))
-			i, j = i+j+1, 0
-
-		return retList
-
-
-	# GatheringExternalDataGet :  Get a data line from external gathering buffer
-	def GatheringExternalDataGet (self, socketId, IndexPoint):
-		if (XPS.__usedSockets[socketId] == 0):
-			return
-
-		command = 'GatheringExternalDataGet(' + str(IndexPoint) + ',char *)'
-		[error, returnedString] = self.__sendAndReceive(socketId, command)
-		return [error, returnedString]
-
-
-	# GatheringExternalStopAndSave :  Stop acquisition and save data
-	def GatheringExternalStopAndSave (self, socketId):
-		if (XPS.__usedSockets[socketId] == 0):
-			return
-
-		command = 'GatheringExternalStopAndSave()'
-		[error, returnedString] = self.__sendAndReceive(socketId, command)
-		return [error, returnedString]
-
-
-	# GlobalArrayGet :  Get global array value
-	def GlobalArrayGet (self, socketId, Number):
-		if (XPS.__usedSockets[socketId] == 0):
-			return
-
-		command = 'GlobalArrayGet(' + str(Number) + ',char *)'
-		[error, returnedString] = self.__sendAndReceive(socketId, command)
-		return [error, returnedString]
-
-
-	# GlobalArraySet :  Set global array value
-	def GlobalArraySet (self, socketId, Number, ValueString):
-		if (XPS.__usedSockets[socketId] == 0):
-			return
-
-		command = 'GlobalArraySet(' + str(Number) + ',' + ValueString + ')'
-		[error, returnedString] = self.__sendAndReceive(socketId, command)
-		return [error, returnedString]
-
-
-	# DoubleGlobalArrayGet :  Get double global array value
-	def DoubleGlobalArrayGet (self, socketId, Number):
-		if (XPS.__usedSockets[socketId] == 0):
-			return
-
-		command = 'DoubleGlobalArrayGet(' + str(Number) + ',double *)'
-		[error, returnedString] = self.__sendAndReceive(socketId, command)
-		if (error != 0):
-			return [error, returnedString]
-
-		i, j, retList = 0, 0, [error]
-		while ((i+j) < len(returnedString) and returnedString[i+j] != ','):
-			j += 1
-		retList.append(eval(returnedString[i:i+j]))
-
-		return retList
-
-
-	# DoubleGlobalArraySet :  Set double global array value
-	def DoubleGlobalArraySet (self, socketId, Number, DoubleValue):
-		if (XPS.__usedSockets[socketId] == 0):
-			return
-
-		command = 'DoubleGlobalArraySet(' + str(Number) + ',' + str(DoubleValue) + ')'
-		[error, returnedString] = self.__sendAndReceive(socketId, command)
-		return [error, returnedString]
-
-
-	# GPIOAnalogGet :  Read analog input or analog output for one or few input
-	def GPIOAnalogGet (self, socketId, GPIOName):
-		if (XPS.__usedSockets[socketId] == 0):
-			return
-
-		command = 'GPIOAnalogGet('
-		for i in range(len(GPIOName)):
-			if (i > 0):
-				command += ','
-			command += GPIOName[i] + ',' + 'double *'
-		command += ')'
-
-		[error, returnedString] = self.__sendAndReceive(socketId, command)
-		if (error != 0):
-			return [error, returnedString]
-
-		i, j, retList = 0, 0, [error]
-		for paramNb in range(len(GPIOName)):
-			while ((i+j) < len(returnedString) and returnedString[i+j] != ','):
-				j += 1
-			retList.append(eval(returnedString[i:i+j]))
-			i, j = i+j+1, 0
-
-		return retList
-
-
-	# GPIOAnalogSet :  Set analog output for one or few output
-	def GPIOAnalogSet (self, socketId, GPIOName, AnalogOutputValue):
-		if (XPS.__usedSockets[socketId] == 0):
-			return
-
-		command = 'GPIOAnalogSet('
-		for i in range(len(GPIOName)):
-			if (i > 0):
-				command += ','
-			command += GPIOName[i] + ',' + str(AnalogOutputValue[i])
-		command += ')'
-
-		[error, returnedString] = self.__sendAndReceive(socketId, command)
-		return [error, returnedString]
-
-
-	# GPIOAnalogGainGet :  Read analog input gain (1, 2, 4 or 8) for one or few input
-	def GPIOAnalogGainGet (self, socketId, GPIOName):
-		if (XPS.__usedSockets[socketId] == 0):
-			return
-
-		command = 'GPIOAnalogGainGet('
-		for i in range(len(GPIOName)):
-			if (i > 0):
-				command += ','
-			command += GPIOName[i] + ',' + 'int *'
-		command += ')'
-
-		[error, returnedString] = self.__sendAndReceive(socketId, command)
-		if (error != 0):
-			return [error, returnedString]
-
-		i, j, retList = 0, 0, [error]
-		for paramNb in range(len(GPIOName)):
-			while ((i+j) < len(returnedString) and returnedString[i+j] != ','):
-				j += 1
-			retList.append(eval(returnedString[i:i+j]))
-			i, j = i+j+1, 0
-
-		return retList
-
-
-	# GPIOAnalogGainSet :  Set analog input gain (1, 2, 4 or 8) for one or few input
-	def GPIOAnalogGainSet (self, socketId, GPIOName, AnalogInputGainValue):
-		if (XPS.__usedSockets[socketId] == 0):
-			return
-
-		command = 'GPIOAnalogGainSet('
-		for i in range(len(GPIOName)):
-			if (i > 0):
-				command += ','
-			command += GPIOName[i] + ',' + str(AnalogInputGainValue[i])
-		command += ')'
-
-		[error, returnedString] = self.__sendAndReceive(socketId, command)
-		return [error, returnedString]
-
-
-	# GPIODigitalGet :  Read digital output or digital input
-	def GPIODigitalGet (self, socketId, GPIOName):
-		if (XPS.__usedSockets[socketId] == 0):
-			return
-
-		command = 'GPIODigitalGet(' + GPIOName + ',unsigned short *)'
-		[error, returnedString] = self.__sendAndReceive(socketId, command)
-		if (error != 0):
-			return [error, returnedString]
-
-		i, j, retList = 0, 0, [error]
-		while ((i+j) < len(returnedString) and returnedString[i+j] != ','):
-			j += 1
-		retList.append(eval(returnedString[i:i+j]))
-
-		return retList
-
-
-	# GPIODigitalSet :  Set Digital Output for one or few output TTL
-	def GPIODigitalSet (self, socketId, GPIOName, Mask, DigitalOutputValue):
-		if (XPS.__usedSockets[socketId] == 0):
-			return
-
-		command = 'GPIODigitalSet(' + GPIOName + ',' + str(Mask) + ',' + str(DigitalOutputValue) + ')'
-		[error, returnedString] = self.__sendAndReceive(socketId, command)
-		return [error, returnedString]
-
-
-	# GroupAccelerationSetpointGet :  Return setpoint accelerations
-	def GroupAccelerationSetpointGet (self, socketId, GroupName, nbElement):
-		if (XPS.__usedSockets[socketId] == 0):
-			return
-
-		command = 'GroupAccelerationSetpointGet(' + GroupName + ','
-		for i in range(nbElement):
-			if (i > 0):
-				command += ','
-			command += 'double *'
-		command += ')'
-
-		[error, returnedString] = self.__sendAndReceive(socketId, command)
-		if (error != 0):
-			return [error, returnedString]
-
-		i, j, retList = 0, 0, [error]
-		for paramNb in range(nbElement):
-			while ((i+j) < len(returnedString) and returnedString[i+j] != ','):
-				j += 1
-			retList.append(eval(returnedString[i:i+j]))
-			i, j = i+j+1, 0
-
-		return retList
-
-
-	# GroupAnalogTrackingModeEnable :  Enable Analog Tracking mode on selected group
-	def GroupAnalogTrackingModeEnable (self, socketId, GroupName, Type):
-		if (XPS.__usedSockets[socketId] == 0):
-			return
-
-		command = 'GroupAnalogTrackingModeEnable(' + GroupName + ',' + Type + ')'
-		[error, returnedString] = self.__sendAndReceive(socketId, command)
-		return [error, returnedString]
-
-
-	# GroupAnalogTrackingModeDisable :  Disable Analog Tracking mode on selected group
-	def GroupAnalogTrackingModeDisable (self, socketId, GroupName):
-		if (XPS.__usedSockets[socketId] == 0):
-			return
-
-		command = 'GroupAnalogTrackingModeDisable(' + GroupName + ')'
-		[error, returnedString] = self.__sendAndReceive(socketId, command)
-		return [error, returnedString]
-
-
-	# GroupCorrectorOutputGet :  Return corrector outputs
-	def GroupCorrectorOutputGet (self, socketId, GroupName, nbElement):
-		if (XPS.__usedSockets[socketId] == 0):
-			return
-
-		command = 'GroupCorrectorOutputGet(' + GroupName + ','
-		for i in range(nbElement):
-			if (i > 0):
-				command += ','
-			command += 'double *'
-		command += ')'
-
-		[error, returnedString] = self.__sendAndReceive(socketId, command)
-		if (error != 0):
-			return [error, returnedString]
-
-		i, j, retList = 0, 0, [error]
-		for paramNb in range(nbElement):
-			while ((i+j) < len(returnedString) and returnedString[i+j] != ','):
-				j += 1
-			retList.append(eval(returnedString[i:i+j]))
-			i, j = i+j+1, 0
-
-		return retList
-
-
-	# GroupCurrentFollowingErrorGet :  Return current following errors
-	def GroupCurrentFollowingErrorGet (self, socketId, GroupName, nbElement):
-		if (XPS.__usedSockets[socketId] == 0):
-			return
-
-		command = 'GroupCurrentFollowingErrorGet(' + GroupName + ','
-		for i in range(nbElement):
-			if (i > 0):
-				command += ','
-			command += 'double *'
-		command += ')'
-
-		[error, returnedString] = self.__sendAndReceive(socketId, command)
-		if (error != 0):
-			return [error, returnedString]
-
-		i, j, retList = 0, 0, [error]
-		for paramNb in range(nbElement):
-			while ((i+j) < len(returnedString) and returnedString[i+j] != ','):
-				j += 1
-			retList.append(eval(returnedString[i:i+j]))
-			i, j = i+j+1, 0
-
-		return retList
-
-
-	# GroupHomeSearch :  Start home search sequence
-	def GroupHomeSearch (self, socketId, GroupName):
-		if (XPS.__usedSockets[socketId] == 0):
-			return
-
-		command = 'GroupHomeSearch(' + GroupName + ')'
-		[error, returnedString] = self.__sendAndReceive(socketId, command)
-		return [error, returnedString]
-
-
-	# GroupHomeSearchAndRelativeMove :  Start home search sequence and execute a displacement
-	def GroupHomeSearchAndRelativeMove (self, socketId, GroupName, TargetDisplacement):
-		if (XPS.__usedSockets[socketId] == 0):
-			return
-
-		command = 'GroupHomeSearchAndRelativeMove(' + GroupName + ','
-		for i in range(len(TargetDisplacement)):
-			if (i > 0):
-				command += ','
-			command += str(TargetDisplacement[i])
-		command += ')'
-
-		[error, returnedString] = self.__sendAndReceive(socketId, command)
-		return [error, returnedString]
-
-
-	# GroupInitialize :  Start the initialization
-	def GroupInitialize (self, socketId, GroupName):
-		if (XPS.__usedSockets[socketId] == 0):
-			return
-
-		command = 'GroupInitialize(' + GroupName + ')'
-		[error, returnedString] = self.__sendAndReceive(socketId, command)
-		return [error, returnedString]
-
-
-	# GroupInitializeWithEncoderCalibration :  Start the initialization with encoder calibration
-	def GroupInitializeWithEncoderCalibration (self, socketId, GroupName):
-		if (XPS.__usedSockets[socketId] == 0):
-			return
-
-		command = 'GroupInitializeWithEncoderCalibration(' + GroupName + ')'
-		[error, returnedString] = self.__sendAndReceive(socketId, command)
-		return [error, returnedString]
-
-
-	# GroupJogParametersSet :  Modify Jog parameters on selected group and activate the continuous move
-	def GroupJogParametersSet (self, socketId, GroupName, Velocity, Acceleration):
-		if (XPS.__usedSockets[socketId] == 0):
-			return
-
-		command = 'GroupJogParametersSet(' + GroupName + ','
-		for i in range(len(Velocity)):
-			if (i > 0):
-				command += ','
-			command += str(Velocity[i]) + ',' + str(Acceleration[i])
-		command += ')'
-
-		[error, returnedString] = self.__sendAndReceive(socketId, command)
-		return [error, returnedString]
-
-
-	# GroupJogParametersGet :  Get Jog parameters on selected group
-	def GroupJogParametersGet (self, socketId, GroupName, nbElement):
-		if (XPS.__usedSockets[socketId] == 0):
-			return
-
-		command = 'GroupJogParametersGet(' + GroupName + ','
-		for i in range(nbElement):
-			if (i > 0):
-				command += ','
-			command += 'double *' + ',' + 'double *'
-		command += ')'
-
-		[error, returnedString] = self.__sendAndReceive(socketId, command)
-		if (error != 0):
-			return [error, returnedString]
-
-		i, j, retList = 0, 0, [error]
-		for paramNb in range(nbElement*2):
-			while ((i+j) < len(returnedString) and returnedString[i+j] != ','):
-				j += 1
-			retList.append(eval(returnedString[i:i+j]))
-			i, j = i+j+1, 0
-
-		return retList
-
-
-	# GroupJogCurrentGet :  Get Jog current on selected group
-	def GroupJogCurrentGet (self, socketId, GroupName, nbElement):
-		if (XPS.__usedSockets[socketId] == 0):
-			return
-
-		command = 'GroupJogCurrentGet(' + GroupName + ','
-		for i in range(nbElement):
-			if (i > 0):
-				command += ','
-			command += 'double *' + ',' + 'double *'
-		command += ')'
-
-		[error, returnedString] = self.__sendAndReceive(socketId, command)
-		if (error != 0):
-			return [error, returnedString]
-
-		i, j, retList = 0, 0, [error]
-		for paramNb in range(nbElement*2):
-			while ((i+j) < len(returnedString) and returnedString[i+j] != ','):
-				j += 1
-			retList.append(eval(returnedString[i:i+j]))
-			i, j = i+j+1, 0
-
-		return retList
-
-
-	# GroupJogModeEnable :  Enable Jog mode on selected group
-	def GroupJogModeEnable (self, socketId, GroupName):
-		if (XPS.__usedSockets[socketId] == 0):
-			return
-
-		command = 'GroupJogModeEnable(' + GroupName + ')'
-		[error, returnedString] = self.__sendAndReceive(socketId, command)
-		return [error, returnedString]
-
-
-	# GroupJogModeDisable :  Disable Jog mode on selected group
-	def GroupJogModeDisable (self, socketId, GroupName):
-		if (XPS.__usedSockets[socketId] == 0):
-			return
-
-		command = 'GroupJogModeDisable(' + GroupName + ')'
-		[error, returnedString] = self.__sendAndReceive(socketId, command)
-		return [error, returnedString]
-
-
-	# GroupKill :  Kill the group
-	def GroupKill (self, socketId, GroupName):
-		if (XPS.__usedSockets[socketId] == 0):
-			return
-
-		command = 'GroupKill(' + GroupName + ')'
-		[error, returnedString] = self.__sendAndReceive(socketId, command)
-		return [error, returnedString]
-
-
-	# GroupMoveAbort :  Abort a move
-	def GroupMoveAbort (self, socketId, GroupName):
-		if (XPS.__usedSockets[socketId] == 0):
-			return
-
-		command = 'GroupMoveAbort(' + GroupName + ')'
-		[error, returnedString] = self.__sendAndReceive(socketId, command)
-		return [error, returnedString]
-
-
-	# GroupMoveAbsolute :  Do an absolute move
-	def GroupMoveAbsolute (self, socketId, GroupName, TargetPosition):
-		if (XPS.__usedSockets[socketId] == 0):
-			return
-
-		command = 'GroupMoveAbsolute(' + GroupName + ','
-		for i in range(len(TargetPosition)):
-			if (i > 0):
-				command += ','
-			command += str(TargetPosition[i])
-		command += ')'
-
-		[error, returnedString] = self.__sendAndReceive(socketId, command)
-		return [error, returnedString]
-
-
-	# GroupMoveRelative :  Do a relative move
-	def GroupMoveRelative (self, socketId, GroupName, TargetDisplacement):
-		if (XPS.__usedSockets[socketId] == 0):
-			return
-
-		command = 'GroupMoveRelative(' + GroupName + ','
-		for i in range(len(TargetDisplacement)):
-			if (i > 0):
-				command += ','
-			command += str(TargetDisplacement[i])
-		command += ')'
-
-		[error, returnedString] = self.__sendAndReceive(socketId, command)
-		return [error, returnedString]
-
-
-	# GroupMotionDisable :  Set Motion disable on selected group
-	def GroupMotionDisable (self, socketId, GroupName):
-		if (XPS.__usedSockets[socketId] == 0):
-			return
-
-		command = 'GroupMotionDisable(' + GroupName + ')'
-		[error, returnedString] = self.__sendAndReceive(socketId, command)
-		return [error, returnedString]
-
-
-	# GroupMotionEnable :  Set Motion enable on selected group
-	def GroupMotionEnable (self, socketId, GroupName):
-		if (XPS.__usedSockets[socketId] == 0):
-			return
-
-		command = 'GroupMotionEnable(' + GroupName + ')'
-		[error, returnedString] = self.__sendAndReceive(socketId, command)
-		return [error, returnedString]
-
-
-	# GroupPositionCorrectedProfilerGet :  Return corrected profiler positions
-	def GroupPositionCorrectedProfilerGet (self, socketId, GroupName, PositionX, PositionY):
-		if (XPS.__usedSockets[socketId] == 0):
-			return
-
-		command = 'GroupPositionCorrectedProfilerGet(' + GroupName + ',' + str(PositionX) + ',' + str(PositionY) + ',double *,double *)'
-		[error, returnedString] = self.__sendAndReceive(socketId, command)
-		if (error != 0):
-			return [error, returnedString]
-
-		i, j, retList = 0, 0, [error]
-		for paramNb in range(2):
-			while ((i+j) < len(returnedString) and returnedString[i+j] != ','):
-				j += 1
-			retList.append(eval(returnedString[i:i+j]))
-			i, j = i+j+1, 0
-
-		return retList
-
-
-	# GroupPositionCurrentGet :  Return current positions
-	def GroupPositionCurrentGet (self, socketId, GroupName, nbElement):
-		if (XPS.__usedSockets[socketId] == 0):
-			return
-
-		command = 'GroupPositionCurrentGet(' + GroupName + ','
-		for i in range(nbElement):
-			if (i > 0):
-				command += ','
-			command += 'double *'
-		command += ')'
-
-		[error, returnedString] = self.__sendAndReceive(socketId, command)
-		if (error != 0):
-			return [error, returnedString]
-
-		i, j, retList = 0, 0, [error]
-		for paramNb in range(nbElement):
-			while ((i+j) < len(returnedString) and returnedString[i+j] != ','):
-				j += 1
-			retList.append(eval(returnedString[i:i+j]))
-			i, j = i+j+1, 0
-
-		return retList
-
-
-	# GroupPositionPCORawEncoderGet :  Return PCO raw encoder positions
-	def GroupPositionPCORawEncoderGet (self, socketId, GroupName, PositionX, PositionY):
-		if (XPS.__usedSockets[socketId] == 0):
-			return
-
-		command = 'GroupPositionPCORawEncoderGet(' + GroupName + ',' + str(PositionX) + ',' + str(PositionY) + ',double *,double *)'
-		[error, returnedString] = self.__sendAndReceive(socketId, command)
-		if (error != 0):
-			return [error, returnedString]
-
-		i, j, retList = 0, 0, [error]
-		for paramNb in range(2):
-			while ((i+j) < len(returnedString) and returnedString[i+j] != ','):
-				j += 1
-			retList.append(eval(returnedString[i:i+j]))
-			i, j = i+j+1, 0
-
-		return retList
-
-
-	# GroupPositionSetpointGet :  Return setpoint positions
-	def GroupPositionSetpointGet (self, socketId, GroupName, nbElement):
-		if (XPS.__usedSockets[socketId] == 0):
-			return
-
-		command = 'GroupPositionSetpointGet(' + GroupName + ','
-		for i in range(nbElement):
-			if (i > 0):
-				command += ','
-			command += 'double *'
-		command += ')'
-
-		[error, returnedString] = self.__sendAndReceive(socketId, command)
-		if (error != 0):
-			return [error, returnedString]
-
-		i, j, retList = 0, 0, [error]
-		for paramNb in range(nbElement):
-			while ((i+j) < len(returnedString) and returnedString[i+j] != ','):
-				j += 1
-			retList.append(eval(returnedString[i:i+j]))
-			i, j = i+j+1, 0
-
-		return retList
-
-
-	# GroupPositionTargetGet :  Return target positions
-	def GroupPositionTargetGet (self, socketId, GroupName, nbElement):
-		if (XPS.__usedSockets[socketId] == 0):
-			return
-
-		command = 'GroupPositionTargetGet(' + GroupName + ','
-		for i in range(nbElement):
-			if (i > 0):
-				command += ','
-			command += 'double *'
-		command += ')'
-
-		[error, returnedString] = self.__sendAndReceive(socketId, command)
-		if (error != 0):
-			return [error, returnedString]
-
-		i, j, retList = 0, 0, [error]
-		for paramNb in range(nbElement):
-			while ((i+j) < len(returnedString) and returnedString[i+j] != ','):
-				j += 1
-			retList.append(eval(returnedString[i:i+j]))
-			i, j = i+j+1, 0
-
-		return retList
-
-
-	# GroupReferencingActionExecute :  Execute an action in referencing mode
-	def GroupReferencingActionExecute (self, socketId, PositionerName, ReferencingAction, ReferencingSensor, ReferencingParameter):
-		if (XPS.__usedSockets[socketId] == 0):
-			return
-
-		command = 'GroupReferencingActionExecute(' + PositionerName + ',' + ReferencingAction + ',' + ReferencingSensor + ',' + str(ReferencingParameter) + ')'
-		[error, returnedString] = self.__sendAndReceive(socketId, command)
-		return [error, returnedString]
-
-
-	# GroupReferencingStart :  Enter referencing mode
-	def GroupReferencingStart (self, socketId, GroupName):
-		if (XPS.__usedSockets[socketId] == 0):
-			return
-
-		command = 'GroupReferencingStart(' + GroupName + ')'
-		[error, returnedString] = self.__sendAndReceive(socketId, command)
-		return [error, returnedString]
-
-
-	# GroupReferencingStop :  Exit referencing mode
-	def GroupReferencingStop (self, socketId, GroupName):
-		if (XPS.__usedSockets[socketId] == 0):
-			return
-
-		command = 'GroupReferencingStop(' + GroupName + ')'
-		[error, returnedString] = self.__sendAndReceive(socketId, command)
-		return [error, returnedString]
-
-
-	# GroupStatusGet :  Return group status
-	def GroupStatusGet (self, socketId, GroupName):
-		if (XPS.__usedSockets[socketId] == 0):
-			return
-
-		command = 'GroupStatusGet(' + GroupName + ',int *)'
-		[error, returnedString] = self.__sendAndReceive(socketId, command)
-		if (error != 0):
-			return [error, returnedString]
-
-		i, j, retList = 0, 0, [error]
-		while ((i+j) < len(returnedString) and returnedString[i+j] != ','):
-			j += 1
-		retList.append(eval(returnedString[i:i+j]))
-
-		return retList
-
-
-	# GroupStatusStringGet :  Return the group status string corresponding to the group status code
-	def GroupStatusStringGet (self, socketId, GroupStatusCode):
-		if (XPS.__usedSockets[socketId] == 0):
-			return
-
-		command = 'GroupStatusStringGet(' + str(GroupStatusCode) + ',char *)'
-		[error, returnedString] = self.__sendAndReceive(socketId, command)
-		return [error, returnedString]
-
-
-	# GroupVelocityCurrentGet :  Return current velocities
-	def GroupVelocityCurrentGet (self, socketId, GroupName, nbElement):
-		if (XPS.__usedSockets[socketId] == 0):
-			return
-
-		command = 'GroupVelocityCurrentGet(' + GroupName + ','
-		for i in range(nbElement):
-			if (i > 0):
-				command += ','
-			command += 'double *'
-		command += ')'
-
-		[error, returnedString] = self.__sendAndReceive(socketId, command)
-		if (error != 0):
-			return [error, returnedString]
-
-		i, j, retList = 0, 0, [error]
-		for paramNb in range(nbElement):
-			while ((i+j) < len(returnedString) and returnedString[i+j] != ','):
-				j += 1
-			retList.append(eval(returnedString[i:i+j]))
-			i, j = i+j+1, 0
-
-		return retList
-
-
-	# KillAll :  Put all groups in 'Not initialized' state
-	def KillAll (self, socketId):
-		if (XPS.__usedSockets[socketId] == 0):
-			return
-
-		command = 'KillAll()'
-		[error, returnedString] = self.__sendAndReceive(socketId, command)
-		return [error, returnedString]
-
-
-	# PositionerAnalogTrackingPositionParametersGet :  Read dynamic parameters for one axe of a group for a future analog tracking position
-	def PositionerAnalogTrackingPositionParametersGet (self, socketId, PositionerName):
-		if (XPS.__usedSockets[socketId] == 0):
-			return
-
-		command = 'PositionerAnalogTrackingPositionParametersGet(' + PositionerName + ',char *,double *,double *,double *,double *)'
-		[error, returnedString] = self.__sendAndReceive(socketId, command)
-		if (error != 0):
-			return [error, returnedString]
-
-		i, j, retList = 0, 0, [error]
-		for paramNb in range(4):
-			while ((i+j) < len(returnedString) and returnedString[i+j] != ','):
-				j += 1
-			retList.append(eval(returnedString[i:i+j]))
-			i, j = i+j+1, 0
-
-		return retList
-
-
-	# PositionerAnalogTrackingPositionParametersSet :  Update dynamic parameters for one axe of a group for a future analog tracking position
-	def PositionerAnalogTrackingPositionParametersSet (self, socketId, PositionerName, GPIOName, Offset, Scale, Velocity, Acceleration):
-		if (XPS.__usedSockets[socketId] == 0):
-			return
-
-		command = 'PositionerAnalogTrackingPositionParametersSet(' + PositionerName + ',' + GPIOName + ',' + str(Offset) + ',' + str(Scale) + ',' + str(Velocity) + ',' + str(Acceleration) + ')'
-		[error, returnedString] = self.__sendAndReceive(socketId, command)
-		return [error, returnedString]
-
-
-	# PositionerAnalogTrackingVelocityParametersGet :  Read dynamic parameters for one axe of a group for a future analog tracking velocity
-	def PositionerAnalogTrackingVelocityParametersGet (self, socketId, PositionerName):
-		if (XPS.__usedSockets[socketId] == 0):
-			return
-
-		command = 'PositionerAnalogTrackingVelocityParametersGet(' + PositionerName + ',char *,double *,double *,double *,int *,double *,double *)'
-		[error, returnedString] = self.__sendAndReceive(socketId, command)
-		if (error != 0):
-			return [error, returnedString]
-
-		i, j, retList = 0, 0, [error]
-		for paramNb in range(6):
-			while ((i+j) < len(returnedString) and returnedString[i+j] != ','):
-				j += 1
-			retList.append(eval(returnedString[i:i+j]))
-			i, j = i+j+1, 0
-
-		return retList
-
-
-	# PositionerAnalogTrackingVelocityParametersSet :  Update dynamic parameters for one axe of a group for a future analog tracking velocity
-	def PositionerAnalogTrackingVelocityParametersSet (self, socketId, PositionerName, GPIOName, Offset, Scale, DeadBandThreshold, Order, Velocity, Acceleration):
-		if (XPS.__usedSockets[socketId] == 0):
-			return
-
-		command = 'PositionerAnalogTrackingVelocityParametersSet(' + PositionerName + ',' + GPIOName + ',' + str(Offset) + ',' + str(Scale) + ',' + str(DeadBandThreshold) + ',' + str(Order) + ',' + str(Velocity) + ',' + str(Acceleration) + ')'
-		[error, returnedString] = self.__sendAndReceive(socketId, command)
-		return [error, returnedString]
-
-
-	# PositionerBacklashGet :  Read backlash value and status
-	def PositionerBacklashGet (self, socketId, PositionerName):
-		if (XPS.__usedSockets[socketId] == 0):
-			return
-
-		command = 'PositionerBacklashGet(' + PositionerName + ',double *,char *)'
-		[error, returnedString] = self.__sendAndReceive(socketId, command)
-		if (error != 0):
-			return [error, returnedString]
-
-		i, j, retList = 0, 0, [error]
-		for paramNb in range(2):
-			while ((i+j) < len(returnedString) and returnedString[i+j] != ','):
-				j += 1
-			retList.append(eval(returnedString[i:i+j]))
-			i, j = i+j+1, 0
-
-		return retList
-
-
-	# PositionerBacklashSet :  Set backlash value
-	def PositionerBacklashSet (self, socketId, PositionerName, BacklashValue):
-		if (XPS.__usedSockets[socketId] == 0):
-			return
-
-		command = 'PositionerBacklashSet(' + PositionerName + ',' + str(BacklashValue) + ')'
-		[error, returnedString] = self.__sendAndReceive(socketId, command)
-		return [error, returnedString]
-
-
-	# PositionerBacklashEnable :  Enable the backlash
-	def PositionerBacklashEnable (self, socketId, PositionerName):
-		if (XPS.__usedSockets[socketId] == 0):
-			return
-
-		command = 'PositionerBacklashEnable(' + PositionerName + ')'
-		[error, returnedString] = self.__sendAndReceive(socketId, command)
-		return [error, returnedString]
-
-
-	# PositionerBacklashDisable :  Disable the backlash
-	def PositionerBacklashDisable (self, socketId, PositionerName):
-		if (XPS.__usedSockets[socketId] == 0):
-			return
-
-		command = 'PositionerBacklashDisable(' + PositionerName + ')'
-		[error, returnedString] = self.__sendAndReceive(socketId, command)
-		return [error, returnedString]
-
-
-	# PositionerCorrectorNotchFiltersSet :  Update filters parameters
-	def PositionerCorrectorNotchFiltersSet (self, socketId, PositionerName, NotchFrequency1, NotchBandwith1, NotchGain1, NotchFrequency2, NotchBandwith2, NotchGain2):
-		if (XPS.__usedSockets[socketId] == 0):
-			return
-
-		command = 'PositionerCorrectorNotchFiltersSet(' + PositionerName + ',' + str(NotchFrequency1) + ',' + str(NotchBandwith1) + ',' + str(NotchGain1) + ',' + str(NotchFrequency2) + ',' + str(NotchBandwith2) + ',' + str(NotchGain2) + ')'
-		[error, returnedString] = self.__sendAndReceive(socketId, command)
-		return [error, returnedString]
-
-
-	# PositionerCorrectorNotchFiltersGet :  Read filters parameters
-	def PositionerCorrectorNotchFiltersGet (self, socketId, PositionerName):
-		if (XPS.__usedSockets[socketId] == 0):
-			return
-
-		command = 'PositionerCorrectorNotchFiltersGet(' + PositionerName + ',double *,double *,double *,double *,double *,double *)'
-		[error, returnedString] = self.__sendAndReceive(socketId, command)
-		if (error != 0):
-			return [error, returnedString]
-
-		i, j, retList = 0, 0, [error]
-		for paramNb in range(6):
-			while ((i+j) < len(returnedString) and returnedString[i+j] != ','):
-				j += 1
-			retList.append(eval(returnedString[i:i+j]))
-			i, j = i+j+1, 0
-
-		return retList
-
-
-	# PositionerCorrectorPIDFFAccelerationSet :  Update corrector parameters
-	def PositionerCorrectorPIDFFAccelerationSet (self, socketId, PositionerName, ClosedLoopStatus, KP, KI, KD, KS, IntegrationTime, DerivativeFilterCutOffFrequency, GKP, GKI, GKD, KForm, FeedForwardGainAcceleration):
-		if (XPS.__usedSockets[socketId] == 0):
-			return
-
-		command = 'PositionerCorrectorPIDFFAccelerationSet(' + PositionerName + ',' + str(ClosedLoopStatus) + ',' + str(KP) + ',' + str(KI) + ',' + str(KD) + ',' + str(KS) + ',' + str(IntegrationTime) + ',' + str(DerivativeFilterCutOffFrequency) + ',' + str(GKP) + ',' + str(GKI) + ',' + str(GKD) + ',' + str(KForm) + ',' + str(FeedForwardGainAcceleration) + ')'
-		[error, returnedString] = self.__sendAndReceive(socketId, command)
-		return [error, returnedString]
-
-
-	# PositionerCorrectorPIDFFAccelerationGet :  Read corrector parameters
-	def PositionerCorrectorPIDFFAccelerationGet (self, socketId, PositionerName):
-		if (XPS.__usedSockets[socketId] == 0):
-			return
-
-		command = 'PositionerCorrectorPIDFFAccelerationGet(' + PositionerName + ',bool *,double *,double *,double *,double *,double *,double *,double *,double *,double *,double *,double *)'
-		[error, returnedString] = self.__sendAndReceive(socketId, command)
-		if (error != 0):
-			return [error, returnedString]
-
-		i, j, retList = 0, 0, [error]
-		for paramNb in range(12):
-			while ((i+j) < len(returnedString) and returnedString[i+j] != ','):
-				j += 1
-			retList.append(eval(returnedString[i:i+j]))
-			i, j = i+j+1, 0
-
-		return retList
-
-
-	# PositionerCorrectorPIDFFVelocitySet :  Update corrector parameters
-	def PositionerCorrectorPIDFFVelocitySet (self, socketId, PositionerName, ClosedLoopStatus, KP, KI, KD, KS, IntegrationTime, DerivativeFilterCutOffFrequency, GKP, GKI, GKD, KForm, FeedForwardGainVelocity):
-		if (XPS.__usedSockets[socketId] == 0):
-			return
-
-		command = 'PositionerCorrectorPIDFFVelocitySet(' + PositionerName + ',' + str(ClosedLoopStatus) + ',' + str(KP) + ',' + str(KI) + ',' + str(KD) + ',' + str(KS) + ',' + str(IntegrationTime) + ',' + str(DerivativeFilterCutOffFrequency) + ',' + str(GKP) + ',' + str(GKI) + ',' + str(GKD) + ',' + str(KForm) + ',' + str(FeedForwardGainVelocity) + ')'
-		[error, returnedString] = self.__sendAndReceive(socketId, command)
-		return [error, returnedString]
-
-
-	# PositionerCorrectorPIDFFVelocityGet :  Read corrector parameters
-	def PositionerCorrectorPIDFFVelocityGet (self, socketId, PositionerName):
-		if (XPS.__usedSockets[socketId] == 0):
-			return
-
-		command = 'PositionerCorrectorPIDFFVelocityGet(' + PositionerName + ',bool *,double *,double *,double *,double *,double *,double *,double *,double *,double *,double *,double *)'
-		[error, returnedString] = self.__sendAndReceive(socketId, command)
-		if (error != 0):
-			return [error, returnedString]
-
-		i, j, retList = 0, 0, [error]
-		for paramNb in range(12):
-			while ((i+j) < len(returnedString) and returnedString[i+j] != ','):
-				j += 1
-			retList.append(eval(returnedString[i:i+j]))
-			i, j = i+j+1, 0
-
-		return retList
-
-
-	# PositionerCorrectorPIDDualFFVoltageSet :  Update corrector parameters
-	def PositionerCorrectorPIDDualFFVoltageSet (self, socketId, PositionerName, ClosedLoopStatus, KP, KI, KD, KS, IntegrationTime, DerivativeFilterCutOffFrequency, GKP, GKI, GKD, KForm, FeedForwardGainVelocity, FeedForwardGainAcceleration, Friction):
-		if (XPS.__usedSockets[socketId] == 0):
-			return
-
-		command = 'PositionerCorrectorPIDDualFFVoltageSet(' + PositionerName + ',' + str(ClosedLoopStatus) + ',' + str(KP) + ',' + str(KI) + ',' + str(KD) + ',' + str(KS) + ',' + str(IntegrationTime) + ',' + str(DerivativeFilterCutOffFrequency) + ',' + str(GKP) + ',' + str(GKI) + ',' + str(GKD) + ',' + str(KForm) + ',' + str(FeedForwardGainVelocity) + ',' + str(FeedForwardGainAcceleration) + ',' + str(Friction) + ')'
-		[error, returnedString] = self.__sendAndReceive(socketId, command)
-		return [error, returnedString]
-
-
-	# PositionerCorrectorPIDDualFFVoltageGet :  Read corrector parameters
-	def PositionerCorrectorPIDDualFFVoltageGet (self, socketId, PositionerName):
-		if (XPS.__usedSockets[socketId] == 0):
-			return
-
-		command = 'PositionerCorrectorPIDDualFFVoltageGet(' + PositionerName + ',bool *,double *,double *,double *,double *,double *,double *,double *,double *,double *,double *,double *,double *,double *)'
-		[error, returnedString] = self.__sendAndReceive(socketId, command)
-		if (error != 0):
-			return [error, returnedString]
-
-		i, j, retList = 0, 0, [error]
-		for paramNb in range(14):
-			while ((i+j) < len(returnedString) and returnedString[i+j] != ','):
-				j += 1
-			retList.append(eval(returnedString[i:i+j]))
-			i, j = i+j+1, 0
-
-		return retList
-
-
-	# PositionerCorrectorPIPositionSet :  Update corrector parameters
-	def PositionerCorrectorPIPositionSet (self, socketId, PositionerName, ClosedLoopStatus, KP, KI, IntegrationTime):
-		if (XPS.__usedSockets[socketId] == 0):
-			return
-
-		command = 'PositionerCorrectorPIPositionSet(' + PositionerName + ',' + str(ClosedLoopStatus) + ',' + str(KP) + ',' + str(KI) + ',' + str(IntegrationTime) + ')'
-		[error, returnedString] = self.__sendAndReceive(socketId, command)
-		return [error, returnedString]
-
-
-	# PositionerCorrectorPIPositionGet :  Read corrector parameters
-	def PositionerCorrectorPIPositionGet (self, socketId, PositionerName):
-		if (XPS.__usedSockets[socketId] == 0):
-			return
-
-		command = 'PositionerCorrectorPIPositionGet(' + PositionerName + ',bool *,double *,double *,double *)'
-		[error, returnedString] = self.__sendAndReceive(socketId, command)
-		if (error != 0):
-			return [error, returnedString]
-
-		i, j, retList = 0, 0, [error]
-		for paramNb in range(4):
-			while ((i+j) < len(returnedString) and returnedString[i+j] != ','):
-				j += 1
-			retList.append(eval(returnedString[i:i+j]))
-			i, j = i+j+1, 0
-
-		return retList
-
-
-	# PositionerCorrectorTypeGet :  Read corrector type
-	def PositionerCorrectorTypeGet (self, socketId, PositionerName):
-		if (XPS.__usedSockets[socketId] == 0):
-			return
-
-		command = 'PositionerCorrectorTypeGet(' + PositionerName + ',char *)'
-		[error, returnedString] = self.__sendAndReceive(socketId, command)
-		return [error, returnedString]
-
-
-	# PositionerCurrentVelocityAccelerationFiltersGet :  Get current velocity and acceleration cutoff frequencies
-	def PositionerCurrentVelocityAccelerationFiltersGet (self, socketId, PositionerName):
-		if (XPS.__usedSockets[socketId] == 0):
-			return
-
-		command = 'PositionerCurrentVelocityAccelerationFiltersGet(' + PositionerName + ',double *,double *)'
-		[error, returnedString] = self.__sendAndReceive(socketId, command)
-		if (error != 0):
-			return [error, returnedString]
-
-		i, j, retList = 0, 0, [error]
-		for paramNb in range(2):
-			while ((i+j) < len(returnedString) and returnedString[i+j] != ','):
-				j += 1
-			retList.append(eval(returnedString[i:i+j]))
-			i, j = i+j+1, 0
-
-		return retList
-
-
-	# PositionerCurrentVelocityAccelerationFiltersSet :  Set current velocity and acceleration cutoff frequencies
-	def PositionerCurrentVelocityAccelerationFiltersSet (self, socketId, PositionerName, CurrentVelocityCutOffFrequency, CurrentAccelerationCutOffFrequency):
-		if (XPS.__usedSockets[socketId] == 0):
-			return
-
-		command = 'PositionerCurrentVelocityAccelerationFiltersSet(' + PositionerName + ',' + str(CurrentVelocityCutOffFrequency) + ',' + str(CurrentAccelerationCutOffFrequency) + ')'
-		[error, returnedString] = self.__sendAndReceive(socketId, command)
-		return [error, returnedString]
-
-
-	# PositionerDriverFiltersGet :  Get driver filters parameters
-	def PositionerDriverFiltersGet (self, socketId, PositionerName):
-		if (XPS.__usedSockets[socketId] == 0):
-			return
-
-		command = 'PositionerDriverFiltersGet(' + PositionerName + ',double *,double *,double *,double *,double *)'
-		[error, returnedString] = self.__sendAndReceive(socketId, command)
-		if (error != 0):
-			return [error, returnedString]
-
-		i, j, retList = 0, 0, [error]
-		for paramNb in range(5):
-			while ((i+j) < len(returnedString) and returnedString[i+j] != ','):
-				j += 1
-			retList.append(eval(returnedString[i:i+j]))
-			i, j = i+j+1, 0
-
-		return retList
-
-
-	# PositionerDriverFiltersSet :  Set driver filters parameters
-	def PositionerDriverFiltersSet (self, socketId, PositionerName, KI, NotchFrequency, NotchBandwidth, NotchGain, LowpassFrequency):
-		if (XPS.__usedSockets[socketId] == 0):
-			return
-
-		command = 'PositionerDriverFiltersSet(' + PositionerName + ',' + str(KI) + ',' + str(NotchFrequency) + ',' + str(NotchBandwidth) + ',' + str(NotchGain) + ',' + str(LowpassFrequency) + ')'
-		[error, returnedString] = self.__sendAndReceive(socketId, command)
-		return [error, returnedString]
-
-
-	# PositionerDriverPositionOffsetsGet :  Get driver stage and gage position offset
-	def PositionerDriverPositionOffsetsGet (self, socketId, PositionerName):
-		if (XPS.__usedSockets[socketId] == 0):
-			return
-
-		command = 'PositionerDriverPositionOffsetsGet(' + PositionerName + ',double *,double *)'
-		[error, returnedString] = self.__sendAndReceive(socketId, command)
-		if (error != 0):
-			return [error, returnedString]
-
-		i, j, retList = 0, 0, [error]
-		for paramNb in range(2):
-			while ((i+j) < len(returnedString) and returnedString[i+j] != ','):
-				j += 1
-			retList.append(eval(returnedString[i:i+j]))
-			i, j = i+j+1, 0
-
-		return retList
-
-
-	# PositionerDriverStatusGet :  Read positioner driver status
-	def PositionerDriverStatusGet (self, socketId, PositionerName):
-		if (XPS.__usedSockets[socketId] == 0):
-			return
-
-		command = 'PositionerDriverStatusGet(' + PositionerName + ',int *)'
-		[error, returnedString] = self.__sendAndReceive(socketId, command)
-		if (error != 0):
-			return [error, returnedString]
-
-		i, j, retList = 0, 0, [error]
-		while ((i+j) < len(returnedString) and returnedString[i+j] != ','):
-			j += 1
-		retList.append(eval(returnedString[i:i+j]))
-
-		return retList
-
-
-	# PositionerDriverStatusStringGet :  Return the positioner driver status string corresponding to the positioner error code
-	def PositionerDriverStatusStringGet (self, socketId, PositionerDriverStatus):
-		if (XPS.__usedSockets[socketId] == 0):
-			return
-
-		command = 'PositionerDriverStatusStringGet(' + str(PositionerDriverStatus) + ',char *)'
-		[error, returnedString] = self.__sendAndReceive(socketId, command)
-		return [error, returnedString]
-
-
-	# PositionerEncoderAmplitudeValuesGet :  Read analog interpolated encoder amplitude values
-	def PositionerEncoderAmplitudeValuesGet (self, socketId, PositionerName):
-		if (XPS.__usedSockets[socketId] == 0):
-			return
-
-		command = 'PositionerEncoderAmplitudeValuesGet(' + PositionerName + ',double *,double *,double *,double *)'
-		[error, returnedString] = self.__sendAndReceive(socketId, command)
-		if (error != 0):
-			return [error, returnedString]
-
-		i, j, retList = 0, 0, [error]
-		for paramNb in range(4):
-			while ((i+j) < len(returnedString) and returnedString[i+j] != ','):
-				j += 1
-			retList.append(eval(returnedString[i:i+j]))
-			i, j = i+j+1, 0
-
-		return retList
-
-
-	# PositionerEncoderCalibrationParametersGet :  Read analog interpolated encoder calibration parameters
-	def PositionerEncoderCalibrationParametersGet (self, socketId, PositionerName):
-		if (XPS.__usedSockets[socketId] == 0):
-			return
-
-		command = 'PositionerEncoderCalibrationParametersGet(' + PositionerName + ',double *,double *,double *,double *)'
-		[error, returnedString] = self.__sendAndReceive(socketId, command)
-		if (error != 0):
-			return [error, returnedString]
-
-		i, j, retList = 0, 0, [error]
-		for paramNb in range(4):
-			while ((i+j) < len(returnedString) and returnedString[i+j] != ','):
-				j += 1
-			retList.append(eval(returnedString[i:i+j]))
-			i, j = i+j+1, 0
-
-		return retList
-
-
-	# PositionerErrorGet :  Read and clear positioner error code
-	def PositionerErrorGet (self, socketId, PositionerName):
-		if (XPS.__usedSockets[socketId] == 0):
-			return
-
-		command = 'PositionerErrorGet(' + PositionerName + ',int *)'
-		[error, returnedString] = self.__sendAndReceive(socketId, command)
-		if (error != 0):
-			return [error, returnedString]
-
-		i, j, retList = 0, 0, [error]
-		while ((i+j) < len(returnedString) and returnedString[i+j] != ','):
-			j += 1
-		retList.append(eval(returnedString[i:i+j]))
-
-		return retList
-
-
-	# PositionerErrorRead :  Read only positioner error code without clear it
-	def PositionerErrorRead (self, socketId, PositionerName):
-		if (XPS.__usedSockets[socketId] == 0):
-			return
-
-		command = 'PositionerErrorRead(' + PositionerName + ',int *)'
-		[error, returnedString] = self.__sendAndReceive(socketId, command)
-		if (error != 0):
-			return [error, returnedString]
-
-		i, j, retList = 0, 0, [error]
-		while ((i+j) < len(returnedString) and returnedString[i+j] != ','):
-			j += 1
-		retList.append(eval(returnedString[i:i+j]))
-
-		return retList
-
-
-	# PositionerErrorStringGet :  Return the positioner status string corresponding to the positioner error code
-	def PositionerErrorStringGet (self, socketId, PositionerErrorCode):
-		if (XPS.__usedSockets[socketId] == 0):
-			return
-
-		command = 'PositionerErrorStringGet(' + str(PositionerErrorCode) + ',char *)'
-		[error, returnedString] = self.__sendAndReceive(socketId, command)
-		return [error, returnedString]
-
-
-	# PositionerExcitationSignalGet :  Read disturbing signal parameters
-	def PositionerExcitationSignalGet (self, socketId, PositionerName):
-		if (XPS.__usedSockets[socketId] == 0):
-			return
-
-		command = 'PositionerExcitationSignalGet(' + PositionerName + ',int *,double *,double *,double *)'
-		[error, returnedString] = self.__sendAndReceive(socketId, command)
-		if (error != 0):
-			return [error, returnedString]
-
-		i, j, retList = 0, 0, [error]
-		for paramNb in range(4):
-			while ((i+j) < len(returnedString) and returnedString[i+j] != ','):
-				j += 1
-			retList.append(eval(returnedString[i:i+j]))
-			i, j = i+j+1, 0
-
-		return retList
-
-
-	# PositionerExcitationSignalSet :  Update disturbing signal parameters
-	def PositionerExcitationSignalSet (self, socketId, PositionerName, Mode, Frequency, Amplitude, Time):
-		if (XPS.__usedSockets[socketId] == 0):
-			return
-
-		command = 'PositionerExcitationSignalSet(' + PositionerName + ',' + str(Mode) + ',' + str(Frequency) + ',' + str(Amplitude) + ',' + str(Time) + ')'
-		[error, returnedString] = self.__sendAndReceive(socketId, command)
-		return [error, returnedString]
-
-
-	# PositionerExternalLatchPositionGet :  Read external latch position
-	def PositionerExternalLatchPositionGet (self, socketId, PositionerName):
-		if (XPS.__usedSockets[socketId] == 0):
-			return
-
-		command = 'PositionerExternalLatchPositionGet(' + PositionerName + ',double *)'
-		[error, returnedString] = self.__sendAndReceive(socketId, command)
-		if (error != 0):
-			return [error, returnedString]
-
-		i, j, retList = 0, 0, [error]
-		while ((i+j) < len(returnedString) and returnedString[i+j] != ','):
-			j += 1
-		retList.append(eval(returnedString[i:i+j]))
-
-		return retList
-
-
-	# PositionerHardwareStatusGet :  Read positioner hardware status
-	def PositionerHardwareStatusGet (self, socketId, PositionerName):
-		if (XPS.__usedSockets[socketId] == 0):
-			return
-
-		command = 'PositionerHardwareStatusGet(' + PositionerName + ',int *)'
-		[error, returnedString] = self.__sendAndReceive(socketId, command)
-		if (error != 0):
-			return [error, returnedString]
-
-		i, j, retList = 0, 0, [error]
-		while ((i+j) < len(returnedString) and returnedString[i+j] != ','):
-			j += 1
-		retList.append(eval(returnedString[i:i+j]))
-
-		return retList
-
-
-	# PositionerHardwareStatusStringGet :  Return the positioner hardware status string corresponding to the positioner error code
-	def PositionerHardwareStatusStringGet (self, socketId, PositionerHardwareStatus):
-		if (XPS.__usedSockets[socketId] == 0):
-			return
-
-		command = 'PositionerHardwareStatusStringGet(' + str(PositionerHardwareStatus) + ',char *)'
-		[error, returnedString] = self.__sendAndReceive(socketId, command)
-		return [error, returnedString]
-
-
-	# PositionerHardInterpolatorFactorGet :  Get hard interpolator parameters
-	def PositionerHardInterpolatorFactorGet (self, socketId, PositionerName):
-		if (XPS.__usedSockets[socketId] == 0):
-			return
-
-		command = 'PositionerHardInterpolatorFactorGet(' + PositionerName + ',int *)'
-		[error, returnedString] = self.__sendAndReceive(socketId, command)
-		if (error != 0):
-			return [error, returnedString]
-
-		i, j, retList = 0, 0, [error]
-		while ((i+j) < len(returnedString) and returnedString[i+j] != ','):
-			j += 1
-		retList.append(eval(returnedString[i:i+j]))
-
-		return retList
-
-
-	# PositionerHardInterpolatorFactorSet :  Set hard interpolator parameters
-	def PositionerHardInterpolatorFactorSet (self, socketId, PositionerName, InterpolationFactor):
-		if (XPS.__usedSockets[socketId] == 0):
-			return
-
-		command = 'PositionerHardInterpolatorFactorSet(' + PositionerName + ',' + str(InterpolationFactor) + ')'
-		[error, returnedString] = self.__sendAndReceive(socketId, command)
-		return [error, returnedString]
-
-
-	# PositionerMaximumVelocityAndAccelerationGet :  Return maximum velocity and acceleration of the positioner
-	def PositionerMaximumVelocityAndAccelerationGet (self, socketId, PositionerName):
-		if (XPS.__usedSockets[socketId] == 0):
-			return
-
-		command = 'PositionerMaximumVelocityAndAccelerationGet(' + PositionerName + ',double *,double *)'
-		[error, returnedString] = self.__sendAndReceive(socketId, command)
-		if (error != 0):
-			return [error, returnedString]
-
-		i, j, retList = 0, 0, [error]
-		for paramNb in range(2):
-			while ((i+j) < len(returnedString) and returnedString[i+j] != ','):
-				j += 1
-			retList.append(eval(returnedString[i:i+j]))
-			i, j = i+j+1, 0
-
-		return retList
-
-
-	# PositionerMotionDoneGet :  Read motion done parameters
-	def PositionerMotionDoneGet (self, socketId, PositionerName):
-		if (XPS.__usedSockets[socketId] == 0):
-			return
-
-		command = 'PositionerMotionDoneGet(' + PositionerName + ',double *,double *,double *,double *,double *)'
-		[error, returnedString] = self.__sendAndReceive(socketId, command)
-		if (error != 0):
-			return [error, returnedString]
-
-		i, j, retList = 0, 0, [error]
-		for paramNb in range(5):
-			while ((i+j) < len(returnedString) and returnedString[i+j] != ','):
-				j += 1
-			retList.append(eval(returnedString[i:i+j]))
-			i, j = i+j+1, 0
-
-		return retList
-
-
-	# PositionerMotionDoneSet :  Update motion done parameters
-	def PositionerMotionDoneSet (self, socketId, PositionerName, PositionWindow, VelocityWindow, CheckingTime, MeanPeriod, TimeOut):
-		if (XPS.__usedSockets[socketId] == 0):
-			return
-
-		command = 'PositionerMotionDoneSet(' + PositionerName + ',' + str(PositionWindow) + ',' + str(VelocityWindow) + ',' + str(CheckingTime) + ',' + str(MeanPeriod) + ',' + str(TimeOut) + ')'
-		[error, returnedString] = self.__sendAndReceive(socketId, command)
-		return [error, returnedString]
-
-
-	# PositionerPositionCompareAquadBAlwaysEnable :  Enable AquadB signal in always mode
-	def PositionerPositionCompareAquadBAlwaysEnable (self, socketId, PositionerName):
-		if (XPS.__usedSockets[socketId] == 0):
-			return
-
-		command = 'PositionerPositionCompareAquadBAlwaysEnable(' + PositionerName + ')'
-		[error, returnedString] = self.__sendAndReceive(socketId, command)
-		return [error, returnedString]
-
-
-	# PositionerPositionCompareAquadBWindowedGet :  Read position compare AquadB windowed parameters
-	def PositionerPositionCompareAquadBWindowedGet (self, socketId, PositionerName):
-		if (XPS.__usedSockets[socketId] == 0):
-			return
-
-		command = 'PositionerPositionCompareAquadBWindowedGet(' + PositionerName + ',double *,double *,bool *)'
-		[error, returnedString] = self.__sendAndReceive(socketId, command)
-		if (error != 0):
-			return [error, returnedString]
-
-		i, j, retList = 0, 0, [error]
-		for paramNb in range(3):
-			while ((i+j) < len(returnedString) and returnedString[i+j] != ','):
-				j += 1
-			retList.append(eval(returnedString[i:i+j]))
-			i, j = i+j+1, 0
-
-		return retList
-
-
-	# PositionerPositionCompareAquadBWindowedSet :  Set position compare AquadB windowed parameters
-	def PositionerPositionCompareAquadBWindowedSet (self, socketId, PositionerName, MinimumPosition, MaximumPosition):
-		if (XPS.__usedSockets[socketId] == 0):
-			return
-
-		command = 'PositionerPositionCompareAquadBWindowedSet(' + PositionerName + ',' + str(MinimumPosition) + ',' + str(MaximumPosition) + ')'
-		[error, returnedString] = self.__sendAndReceive(socketId, command)
-		return [error, returnedString]
-
-
-	# PositionerPositionCompareGet :  Read position compare parameters
-	def PositionerPositionCompareGet (self, socketId, PositionerName):
-		if (XPS.__usedSockets[socketId] == 0):
-			return
-
-		command = 'PositionerPositionCompareGet(' + PositionerName + ',double *,double *,double *,bool *)'
-		[error, returnedString] = self.__sendAndReceive(socketId, command)
-		if (error != 0):
-			return [error, returnedString]
-
-		i, j, retList = 0, 0, [error]
-		for paramNb in range(4):
-			while ((i+j) < len(returnedString) and returnedString[i+j] != ','):
-				j += 1
-			retList.append(eval(returnedString[i:i+j]))
-			i, j = i+j+1, 0
-
-		return retList
-
-
-	# PositionerPositionCompareSet :  Set position compare parameters
-	def PositionerPositionCompareSet (self, socketId, PositionerName, MinimumPosition, MaximumPosition, PositionStep):
-		if (XPS.__usedSockets[socketId] == 0):
-			return
-
-		command = 'PositionerPositionCompareSet(' + PositionerName + ',' + str(MinimumPosition) + ',' + str(MaximumPosition) + ',' + str(PositionStep) + ')'
-		[error, returnedString] = self.__sendAndReceive(socketId, command)
-		return [error, returnedString]
-
-
-	# PositionerPositionCompareEnable :  Enable position compare
-	def PositionerPositionCompareEnable (self, socketId, PositionerName):
-		if (XPS.__usedSockets[socketId] == 0):
-			return
-
-		command = 'PositionerPositionCompareEnable(' + PositionerName + ')'
-		[error, returnedString] = self.__sendAndReceive(socketId, command)
-		return [error, returnedString]
-
-
-	# PositionerPositionCompareDisable :  Disable position compare
-	def PositionerPositionCompareDisable (self, socketId, PositionerName):
-		if (XPS.__usedSockets[socketId] == 0):
-			return
-
-		command = 'PositionerPositionCompareDisable(' + PositionerName + ')'
-		[error, returnedString] = self.__sendAndReceive(socketId, command)
-		return [error, returnedString]
-
-
-	# PositionerPositionComparePulseParametersGet :  Get position compare PCO pulse parameters
-	def PositionerPositionComparePulseParametersGet (self, socketId, PositionerName):
-		if (XPS.__usedSockets[socketId] == 0):
-			return
-
-		command = 'PositionerPositionComparePulseParametersGet(' + PositionerName + ',double *,double *)'
-		[error, returnedString] = self.__sendAndReceive(socketId, command)
-		if (error != 0):
-			return [error, returnedString]
-
-		i, j, retList = 0, 0, [error]
-		for paramNb in range(2):
-			while ((i+j) < len(returnedString) and returnedString[i+j] != ','):
-				j += 1
-			retList.append(eval(returnedString[i:i+j]))
-			i, j = i+j+1, 0
-
-		return retList
-
-
-	# PositionerPositionComparePulseParametersSet :  Set position compare PCO pulse parameters
-	def PositionerPositionComparePulseParametersSet (self, socketId, PositionerName, PCOPulseWidth, EncoderSettlingTime):
-		if (XPS.__usedSockets[socketId] == 0):
-			return
-
-		command = 'PositionerPositionComparePulseParametersSet(' + PositionerName + ',' + str(PCOPulseWidth) + ',' + str(EncoderSettlingTime) + ')'
-		[error, returnedString] = self.__sendAndReceive(socketId, command)
-		return [error, returnedString]
-
-
-	# PositionerRawEncoderPositionGet :  Get the raw encoder position
-	def PositionerRawEncoderPositionGet (self, socketId, PositionerName, UserEncoderPosition):
-		if (XPS.__usedSockets[socketId] == 0):
-			return
-
-		command = 'PositionerRawEncoderPositionGet(' + PositionerName + ',' + str(UserEncoderPosition) + ',double *)'
-		[error, returnedString] = self.__sendAndReceive(socketId, command)
-		if (error != 0):
-			return [error, returnedString]
-
-		i, j, retList = 0, 0, [error]
-		while ((i+j) < len(returnedString) and returnedString[i+j] != ','):
-			j += 1
-		retList.append(eval(returnedString[i:i+j]))
-
-		return retList
-
-
-	# PositionersEncoderIndexDifferenceGet :  Return the difference between index of primary axis and secondary axis (only after homesearch)
-	def PositionersEncoderIndexDifferenceGet (self, socketId, PositionerName):
-		if (XPS.__usedSockets[socketId] == 0):
-			return
-
-		command = 'PositionersEncoderIndexDifferenceGet(' + PositionerName + ',double *)'
-		[error, returnedString] = self.__sendAndReceive(socketId, command)
-		if (error != 0):
-			return [error, returnedString]
-
-		i, j, retList = 0, 0, [error]
-		while ((i+j) < len(returnedString) and returnedString[i+j] != ','):
-			j += 1
-		retList.append(eval(returnedString[i:i+j]))
-
-		return retList
-
-
-	# PositionerSGammaExactVelocityAjustedDisplacementGet :  Return adjusted displacement to get exact velocity
-	def PositionerSGammaExactVelocityAjustedDisplacementGet (self, socketId, PositionerName, DesiredDisplacement):
-		if (XPS.__usedSockets[socketId] == 0):
-			return
-
-		command = 'PositionerSGammaExactVelocityAjustedDisplacementGet(' + PositionerName + ',' + str(DesiredDisplacement) + ',double *)'
-		[error, returnedString] = self.__sendAndReceive(socketId, command)
-		if (error != 0):
-			return [error, returnedString]
-
-		i, j, retList = 0, 0, [error]
-		while ((i+j) < len(returnedString) and returnedString[i+j] != ','):
-			j += 1
-		retList.append(eval(returnedString[i:i+j]))
-
-		return retList
-
-
-	# PositionerSGammaParametersGet :  Read dynamic parameters for one axe of a group for a future displacement
-	def PositionerSGammaParametersGet (self, socketId, PositionerName):
-		if (XPS.__usedSockets[socketId] == 0):
-			return
-
-		command = 'PositionerSGammaParametersGet(' + PositionerName + ',double *,double *,double *,double *)'
-		[error, returnedString] = self.__sendAndReceive(socketId, command)
-		if (error != 0):
-			return [error, returnedString]
-
-		i, j, retList = 0, 0, [error]
-		for paramNb in range(4):
-			while ((i+j) < len(returnedString) and returnedString[i+j] != ','):
-				j += 1
-			retList.append(eval(returnedString[i:i+j]))
-			i, j = i+j+1, 0
-
-		return retList
-
-
-	# PositionerSGammaParametersSet :  Update dynamic parameters for one axe of a group for a future displacement
-	def PositionerSGammaParametersSet (self, socketId, PositionerName, Velocity, Acceleration, MinimumTjerkTime, MaximumTjerkTime):
-		if (XPS.__usedSockets[socketId] == 0):
-			return
-
-		command = 'PositionerSGammaParametersSet(' + PositionerName + ',' + str(Velocity) + ',' + str(Acceleration) + ',' + str(MinimumTjerkTime) + ',' + str(MaximumTjerkTime) + ')'
-		[error, returnedString] = self.__sendAndReceive(socketId, command)
-		return [error, returnedString]
-
-
-	# PositionerSGammaPreviousMotionTimesGet :  Read SettingTime and SettlingTime
-	def PositionerSGammaPreviousMotionTimesGet (self, socketId, PositionerName):
-		if (XPS.__usedSockets[socketId] == 0):
-			return
-
-		command = 'PositionerSGammaPreviousMotionTimesGet(' + PositionerName + ',double *,double *)'
-		[error, returnedString] = self.__sendAndReceive(socketId, command)
-		if (error != 0):
-			return [error, returnedString]
-
-		i, j, retList = 0, 0, [error]
-		for paramNb in range(2):
-			while ((i+j) < len(returnedString) and returnedString[i+j] != ','):
-				j += 1
-			retList.append(eval(returnedString[i:i+j]))
-			i, j = i+j+1, 0
-
-		return retList
-
-
-	# PositionerStageParameterGet :  Return the stage parameter
-	def PositionerStageParameterGet (self, socketId, PositionerName, ParameterName):
-		if (XPS.__usedSockets[socketId] == 0):
-			return
-
-		command = 'PositionerStageParameterGet(' + PositionerName + ',' + ParameterName + ',char *)'
-		[error, returnedString] = self.__sendAndReceive(socketId, command)
-		return [error, returnedString]
-
-
-	# PositionerStageParameterSet :  Save the stage parameter
-	def PositionerStageParameterSet (self, socketId, PositionerName, ParameterName, ParameterValue):
-		if (XPS.__usedSockets[socketId] == 0):
-			return
-
-		command = 'PositionerStageParameterSet(' + PositionerName + ',' + ParameterName + ',' + ParameterValue + ')'
-		[error, returnedString] = self.__sendAndReceive(socketId, command)
-		return [error, returnedString]
-
-
-	# PositionerTimeFlasherGet :  Read time flasher parameters
-	def PositionerTimeFlasherGet (self, socketId, PositionerName):
-		if (XPS.__usedSockets[socketId] == 0):
-			return
-
-		command = 'PositionerTimeFlasherGet(' + PositionerName + ',double *,double *,double *,bool *)'
-		[error, returnedString] = self.__sendAndReceive(socketId, command)
-		if (error != 0):
-			return [error, returnedString]
-
-		i, j, retList = 0, 0, [error]
-		for paramNb in range(4):
-			while ((i+j) < len(returnedString) and returnedString[i+j] != ','):
-				j += 1
-			retList.append(eval(returnedString[i:i+j]))
-			i, j = i+j+1, 0
-
-		return retList
-
-
-	# PositionerTimeFlasherSet :  Set time flasher parameters
-	def PositionerTimeFlasherSet (self, socketId, PositionerName, MinimumPosition, MaximumPosition, TimeInterval):
-		if (XPS.__usedSockets[socketId] == 0):
-			return
-
-		command = 'PositionerTimeFlasherSet(' + PositionerName + ',' + str(MinimumPosition) + ',' + str(MaximumPosition) + ',' + str(TimeInterval) + ')'
-		[error, returnedString] = self.__sendAndReceive(socketId, command)
-		return [error, returnedString]
-
-
-	# PositionerTimeFlasherEnable :  Enable time flasher
-	def PositionerTimeFlasherEnable (self, socketId, PositionerName):
-		if (XPS.__usedSockets[socketId] == 0):
-			return
-
-		command = 'PositionerTimeFlasherEnable(' + PositionerName + ')'
-		[error, returnedString] = self.__sendAndReceive(socketId, command)
-		return [error, returnedString]
-
-
-	# PositionerTimeFlasherDisable :  Disable time flasher
-	def PositionerTimeFlasherDisable (self, socketId, PositionerName):
-		if (XPS.__usedSockets[socketId] == 0):
-			return
-
-		command = 'PositionerTimeFlasherDisable(' + PositionerName + ')'
-		[error, returnedString] = self.__sendAndReceive(socketId, command)
-		return [error, returnedString]
-
-
-	# PositionerUserTravelLimitsGet :  Read UserMinimumTarget and UserMaximumTarget
-	def PositionerUserTravelLimitsGet (self, socketId, PositionerName):
-		if (XPS.__usedSockets[socketId] == 0):
-			return
-
-		command = 'PositionerUserTravelLimitsGet(' + PositionerName + ',double *,double *)'
-		[error, returnedString] = self.__sendAndReceive(socketId, command)
-		if (error != 0):
-			return [error, returnedString]
-
-		i, j, retList = 0, 0, [error]
-		for paramNb in range(2):
-			while ((i+j) < len(returnedString) and returnedString[i+j] != ','):
-				j += 1
-			retList.append(eval(returnedString[i:i+j]))
-			i, j = i+j+1, 0
-
-		return retList
-
-
-	# PositionerUserTravelLimitsSet :  Update UserMinimumTarget and UserMaximumTarget
-	def PositionerUserTravelLimitsSet (self, socketId, PositionerName, UserMinimumTarget, UserMaximumTarget):
-		if (XPS.__usedSockets[socketId] == 0):
-			return
-
-		command = 'PositionerUserTravelLimitsSet(' + PositionerName + ',' + str(UserMinimumTarget) + ',' + str(UserMaximumTarget) + ')'
-		[error, returnedString] = self.__sendAndReceive(socketId, command)
-		return [error, returnedString]
-
-
-	# PositionerDACOffsetGet :  Get DAC offsets
-	def PositionerDACOffsetGet (self, socketId, PositionerName):
-		if (XPS.__usedSockets[socketId] == 0):
-			return
-
-		command = 'PositionerDACOffsetGet(' + PositionerName + ',short *,short *)'
-		[error, returnedString] = self.__sendAndReceive(socketId, command)
-		if (error != 0):
-			return [error, returnedString]
-
-		i, j, retList = 0, 0, [error]
-		for paramNb in range(2):
-			while ((i+j) < len(returnedString) and returnedString[i+j] != ','):
-				j += 1
-			retList.append(eval(returnedString[i:i+j]))
-			i, j = i+j+1, 0
-
-		return retList
-
-
-	# PositionerDACOffsetSet :  Set DAC offsets
-	def PositionerDACOffsetSet (self, socketId, PositionerName, DACOffset1, DACOffset2):
-		if (XPS.__usedSockets[socketId] == 0):
-			return
-
-		command = 'PositionerDACOffsetSet(' + PositionerName + ',' + str(DACOffset1) + ',' + str(DACOffset2) + ')'
-		[error, returnedString] = self.__sendAndReceive(socketId, command)
-		return [error, returnedString]
-
-
-	# PositionerDACOffsetDualGet :  Get dual DAC offsets
-	def PositionerDACOffsetDualGet (self, socketId, PositionerName):
-		if (XPS.__usedSockets[socketId] == 0):
-			return
-
-		command = 'PositionerDACOffsetDualGet(' + PositionerName + ',short *,short *,short *,short *)'
-		[error, returnedString] = self.__sendAndReceive(socketId, command)
-		if (error != 0):
-			return [error, returnedString]
-
-		i, j, retList = 0, 0, [error]
-		for paramNb in range(4):
-			while ((i+j) < len(returnedString) and returnedString[i+j] != ','):
-				j += 1
-			retList.append(eval(returnedString[i:i+j]))
-			i, j = i+j+1, 0
-
-		return retList
-
-
-	# PositionerDACOffsetDualSet :  Set dual DAC offsets
-	def PositionerDACOffsetDualSet (self, socketId, PositionerName, PrimaryDACOffset1, PrimaryDACOffset2, SecondaryDACOffset1, SecondaryDACOffset2):
-		if (XPS.__usedSockets[socketId] == 0):
-			return
-
-		command = 'PositionerDACOffsetDualSet(' + PositionerName + ',' + str(PrimaryDACOffset1) + ',' + str(PrimaryDACOffset2) + ',' + str(SecondaryDACOffset1) + ',' + str(SecondaryDACOffset2) + ')'
-		[error, returnedString] = self.__sendAndReceive(socketId, command)
-		return [error, returnedString]
-
-
-	# PositionerCorrectorAutoTuning :  Astrom&Hagglund based auto-tuning
-	def PositionerCorrectorAutoTuning (self, socketId, PositionerName, TuningMode):
-		if (XPS.__usedSockets[socketId] == 0):
-			return
-
-		command = 'PositionerCorrectorAutoTuning(' + PositionerName + ',' + str(TuningMode) + ',double *,double *,double *)'
-		[error, returnedString] = self.__sendAndReceive(socketId, command)
-		if (error != 0):
-			return [error, returnedString]
-
-		i, j, retList = 0, 0, [error]
-		for paramNb in range(3):
-			while ((i+j) < len(returnedString) and returnedString[i+j] != ','):
-				j += 1
-			retList.append(eval(returnedString[i:i+j]))
-			i, j = i+j+1, 0
-
-		return retList
-
-
-	# PositionerAccelerationAutoScaling :  Astrom&Hagglund based auto-scaling
-	def PositionerAccelerationAutoScaling (self, socketId, PositionerName):
-		if (XPS.__usedSockets[socketId] == 0):
-			return
-
-		command = 'PositionerAccelerationAutoScaling(' + PositionerName + ',double *)'
-		[error, returnedString] = self.__sendAndReceive(socketId, command)
-		if (error != 0):
-			return [error, returnedString]
-
-		i, j, retList = 0, 0, [error]
-		while ((i+j) < len(returnedString) and returnedString[i+j] != ','):
-			j += 1
-		retList.append(eval(returnedString[i:i+j]))
-
-		return retList
-
-
-	# MultipleAxesPVTVerification :  Multiple axes PVT trajectory verification
-	def MultipleAxesPVTVerification (self, socketId, GroupName, TrajectoryFileName):
-		if (XPS.__usedSockets[socketId] == 0):
-			return
-
-		command = 'MultipleAxesPVTVerification(' + GroupName + ',' + TrajectoryFileName + ')'
-		[error, returnedString] = self.__sendAndReceive(socketId, command)
-		return [error, returnedString]
-
-
-	# MultipleAxesPVTVerificationResultGet :  Multiple axes PVT trajectory verification result get
-	def MultipleAxesPVTVerificationResultGet (self, socketId, PositionerName):
-		if (XPS.__usedSockets[socketId] == 0):
-			return
-
-		command = 'MultipleAxesPVTVerificationResultGet(' + PositionerName + ',char *,double *,double *,double *,double *)'
-		[error, returnedString] = self.__sendAndReceive(socketId, command)
-		if (error != 0):
-			return [error, returnedString]
-
-		i, j, retList = 0, 0, [error]
-		for paramNb in range(4):
-			while ((i+j) < len(returnedString) and returnedString[i+j] != ','):
-				j += 1
-			retList.append(eval(returnedString[i:i+j]))
-			i, j = i+j+1, 0
-
-		return retList
-
-
-	# MultipleAxesPVTExecution :  Multiple axes PVT trajectory execution
-	def MultipleAxesPVTExecution (self, socketId, GroupName, TrajectoryFileName, ExecutionNumber):
-		if (XPS.__usedSockets[socketId] == 0):
-			return
-
-		command = 'MultipleAxesPVTExecution(' + GroupName + ',' + TrajectoryFileName + ',' + str(ExecutionNumber) + ')'
-		[error, returnedString] = self.__sendAndReceive(socketId, command)
-		return [error, returnedString]
-
-
-	# MultipleAxesPVTParametersGet :  Multiple axes PVT trajectory get parameters
-	def MultipleAxesPVTParametersGet (self, socketId, GroupName):
-		if (XPS.__usedSockets[socketId] == 0):
-			return
-
-		command = 'MultipleAxesPVTParametersGet(' + GroupName + ',char *,int *)'
-		[error, returnedString] = self.__sendAndReceive(socketId, command)
-		if (error != 0):
-			return [error, returnedString]
-
-		i, j, retList = 0, 0, [error]
-		while ((i+j) < len(returnedString) and returnedString[i+j] != ','):
-			j += 1
-		retList.append(eval(returnedString[i:i+j]))
-
-		return retList
-
-
-	# MultipleAxesPVTPulseOutputSet :  Configure pulse output on trajectory
-	def MultipleAxesPVTPulseOutputSet (self, socketId, GroupName, StartElement, EndElement, TimeInterval):
-		if (XPS.__usedSockets[socketId] == 0):
-			return
-
-		command = 'MultipleAxesPVTPulseOutputSet(' + GroupName + ',' + str(StartElement) + ',' + str(EndElement) + ',' + str(TimeInterval) + ')'
-		[error, returnedString] = self.__sendAndReceive(socketId, command)
-		return [error, returnedString]
-
-
-	# MultipleAxesPVTPulseOutputGet :  Get pulse output on trajectory configuration
-	def MultipleAxesPVTPulseOutputGet (self, socketId, GroupName):
-		if (XPS.__usedSockets[socketId] == 0):
-			return
-
-		command = 'MultipleAxesPVTPulseOutputGet(' + GroupName + ',int *,int *,double *)'
-		[error, returnedString] = self.__sendAndReceive(socketId, command)
-		if (error != 0):
-			return [error, returnedString]
-
-		i, j, retList = 0, 0, [error]
-		for paramNb in range(3):
-			while ((i+j) < len(returnedString) and returnedString[i+j] != ','):
-				j += 1
-			retList.append(eval(returnedString[i:i+j]))
-			i, j = i+j+1, 0
-
-		return retList
-
-
-	# SingleAxisSlaveModeEnable :  Enable the slave mode
-	def SingleAxisSlaveModeEnable (self, socketId, GroupName):
-		if (XPS.__usedSockets[socketId] == 0):
-			return
-
-		command = 'SingleAxisSlaveModeEnable(' + GroupName + ')'
-		[error, returnedString] = self.__sendAndReceive(socketId, command)
-		return [error, returnedString]
-
-
-	# SingleAxisSlaveModeDisable :  Disable the slave mode
-	def SingleAxisSlaveModeDisable (self, socketId, GroupName):
-		if (XPS.__usedSockets[socketId] == 0):
-			return
-
-		command = 'SingleAxisSlaveModeDisable(' + GroupName + ')'
-		[error, returnedString] = self.__sendAndReceive(socketId, command)
-		return [error, returnedString]
-
-
-	# SingleAxisSlaveParametersSet :  Set slave parameters
-	def SingleAxisSlaveParametersSet (self, socketId, GroupName, PositionerName, Ratio):
-		if (XPS.__usedSockets[socketId] == 0):
-			return
-
-		command = 'SingleAxisSlaveParametersSet(' + GroupName + ',' + PositionerName + ',' + str(Ratio) + ')'
-		[error, returnedString] = self.__sendAndReceive(socketId, command)
-		return [error, returnedString]
-
-
-	# SingleAxisSlaveParametersGet :  Get slave parameters
-	def SingleAxisSlaveParametersGet (self, socketId, GroupName):
-		if (XPS.__usedSockets[socketId] == 0):
-			return
-
-		command = 'SingleAxisSlaveParametersGet(' + GroupName + ',char *,double *)'
-		[error, returnedString] = self.__sendAndReceive(socketId, command)
-		if (error != 0):
-			return [error, returnedString]
-
-		i, j, retList = 0, 0, [error]
-		while ((i+j) < len(returnedString) and returnedString[i+j] != ','):
-			j += 1
-		retList.append(eval(returnedString[i:i+j]))
-
-		return retList
-
-
-	# SpindleSlaveModeEnable :  Enable the slave mode
-	def SpindleSlaveModeEnable (self, socketId, GroupName):
-		if (XPS.__usedSockets[socketId] == 0):
-			return
-
-		command = 'SpindleSlaveModeEnable(' + GroupName + ')'
-		[error, returnedString] = self.__sendAndReceive(socketId, command)
-		return [error, returnedString]
-
-
-	# SpindleSlaveModeDisable :  Disable the slave mode
-	def SpindleSlaveModeDisable (self, socketId, GroupName):
-		if (XPS.__usedSockets[socketId] == 0):
-			return
-
-		command = 'SpindleSlaveModeDisable(' + GroupName + ')'
-		[error, returnedString] = self.__sendAndReceive(socketId, command)
-		return [error, returnedString]
-
-
-	# SpindleSlaveParametersSet :  Set slave parameters
-	def SpindleSlaveParametersSet (self, socketId, GroupName, PositionerName, Ratio):
-		if (XPS.__usedSockets[socketId] == 0):
-			return
-
-		command = 'SpindleSlaveParametersSet(' + GroupName + ',' + PositionerName + ',' + str(Ratio) + ')'
-		[error, returnedString] = self.__sendAndReceive(socketId, command)
-		return [error, returnedString]
-
-
-	# SpindleSlaveParametersGet :  Get slave parameters
-	def SpindleSlaveParametersGet (self, socketId, GroupName):
-		if (XPS.__usedSockets[socketId] == 0):
-			return
-
-		command = 'SpindleSlaveParametersGet(' + GroupName + ',char *,double *)'
-		[error, returnedString] = self.__sendAndReceive(socketId, command)
-		if (error != 0):
-			return [error, returnedString]
-
-		i, j, retList = 0, 0, [error]
-		while ((i+j) < len(returnedString) and returnedString[i+j] != ','):
-			j += 1
-		retList.append(eval(returnedString[i:i+j]))
-
-		return retList
-
-
-	# GroupSpinParametersSet :  Modify Spin parameters on selected group and activate the continuous move
-	def GroupSpinParametersSet (self, socketId, GroupName, Velocity, Acceleration):
-		if (XPS.__usedSockets[socketId] == 0):
-			return
-
-		command = 'GroupSpinParametersSet(' + GroupName + ',' + str(Velocity) + ',' + str(Acceleration) + ')'
-		[error, returnedString] = self.__sendAndReceive(socketId, command)
-		return [error, returnedString]
-
-
-	# GroupSpinParametersGet :  Get Spin parameters on selected group
-	def GroupSpinParametersGet (self, socketId, GroupName):
-		if (XPS.__usedSockets[socketId] == 0):
-			return
-
-		command = 'GroupSpinParametersGet(' + GroupName + ',double *,double *)'
-		[error, returnedString] = self.__sendAndReceive(socketId, command)
-		if (error != 0):
-			return [error, returnedString]
-
-		i, j, retList = 0, 0, [error]
-		for paramNb in range(2):
-			while ((i+j) < len(returnedString) and returnedString[i+j] != ','):
-				j += 1
-			retList.append(eval(returnedString[i:i+j]))
-			i, j = i+j+1, 0
-
-		return retList
-
-
-	# GroupSpinCurrentGet :  Get Spin current on selected group
-	def GroupSpinCurrentGet (self, socketId, GroupName):
-		if (XPS.__usedSockets[socketId] == 0):
-			return
-
-		command = 'GroupSpinCurrentGet(' + GroupName + ',double *,double *)'
-		[error, returnedString] = self.__sendAndReceive(socketId, command)
-		if (error != 0):
-			return [error, returnedString]
-
-		i, j, retList = 0, 0, [error]
-		for paramNb in range(2):
-			while ((i+j) < len(returnedString) and returnedString[i+j] != ','):
-				j += 1
-			retList.append(eval(returnedString[i:i+j]))
-			i, j = i+j+1, 0
-
-		return retList
-
-
-	# GroupSpinModeStop :  Stop Spin mode on selected group with specified acceleration
-	def GroupSpinModeStop (self, socketId, GroupName, Acceleration):
-		if (XPS.__usedSockets[socketId] == 0):
-			return
-
-		command = 'GroupSpinModeStop(' + GroupName + ',' + str(Acceleration) + ')'
-		[error, returnedString] = self.__sendAndReceive(socketId, command)
-		return [error, returnedString]
-
-
-	# XYLineArcVerification :  XY trajectory verification
-	def XYLineArcVerification (self, socketId, GroupName, TrajectoryFileName):
-		if (XPS.__usedSockets[socketId] == 0):
-			return
-
-		command = 'XYLineArcVerification(' + GroupName + ',' + TrajectoryFileName + ')'
-		[error, returnedString] = self.__sendAndReceive(socketId, command)
-		return [error, returnedString]
-
-
-	# XYLineArcVerificationResultGet :  XY trajectory verification result get
-	def XYLineArcVerificationResultGet (self, socketId, PositionerName):
-		if (XPS.__usedSockets[socketId] == 0):
-			return
-
-		command = 'XYLineArcVerificationResultGet(' + PositionerName + ',char *,double *,double *,double *,double *)'
-		[error, returnedString] = self.__sendAndReceive(socketId, command)
-		if (error != 0):
-			return [error, returnedString]
-
-		i, j, retList = 0, 0, [error]
-		for paramNb in range(4):
-			while ((i+j) < len(returnedString) and returnedString[i+j] != ','):
-				j += 1
-			retList.append(eval(returnedString[i:i+j]))
-			i, j = i+j+1, 0
-
-		return retList
-
-
-	# XYLineArcExecution :  XY trajectory execution
-	def XYLineArcExecution (self, socketId, GroupName, TrajectoryFileName, Velocity, Acceleration, ExecutionNumber):
-		if (XPS.__usedSockets[socketId] == 0):
-			return
-
-		command = 'XYLineArcExecution(' + GroupName + ',' + TrajectoryFileName + ',' + str(Velocity) + ',' + str(Acceleration) + ',' + str(ExecutionNumber) + ')'
-		[error, returnedString] = self.__sendAndReceive(socketId, command)
-		return [error, returnedString]
-
-
-	# XYLineArcParametersGet :  XY trajectory get parameters
-	def XYLineArcParametersGet (self, socketId, GroupName):
-		if (XPS.__usedSockets[socketId] == 0):
-			return
-
-		command = 'XYLineArcParametersGet(' + GroupName + ',char *,double *,double *,int *)'
-		[error, returnedString] = self.__sendAndReceive(socketId, command)
-		if (error != 0):
-			return [error, returnedString]
-
-		i, j, retList = 0, 0, [error]
-		for paramNb in range(3):
-			while ((i+j) < len(returnedString) and returnedString[i+j] != ','):
-				j += 1
-			retList.append(eval(returnedString[i:i+j]))
-			i, j = i+j+1, 0
-
-		return retList
-
-
-	# XYLineArcPulseOutputSet :  Configure pulse output on trajectory
-	def XYLineArcPulseOutputSet (self, socketId, GroupName, StartLength, EndLength, PathLengthInterval):
-		if (XPS.__usedSockets[socketId] == 0):
-			return
-
-		command = 'XYLineArcPulseOutputSet(' + GroupName + ',' + str(StartLength) + ',' + str(EndLength) + ',' + str(PathLengthInterval) + ')'
-		[error, returnedString] = self.__sendAndReceive(socketId, command)
-		return [error, returnedString]
-
-
-	# XYLineArcPulseOutputGet :  Get pulse output on trajectory configuration
-	def XYLineArcPulseOutputGet (self, socketId, GroupName):
-		if (XPS.__usedSockets[socketId] == 0):
-			return
-
-		command = 'XYLineArcPulseOutputGet(' + GroupName + ',double *,double *,double *)'
-		[error, returnedString] = self.__sendAndReceive(socketId, command)
-		if (error != 0):
-			return [error, returnedString]
-
-		i, j, retList = 0, 0, [error]
-		for paramNb in range(3):
-			while ((i+j) < len(returnedString) and returnedString[i+j] != ','):
-				j += 1
-			retList.append(eval(returnedString[i:i+j]))
-			i, j = i+j+1, 0
-
-		return retList
-
-
-	# XYZGroupPositionCorrectedProfilerGet :  Return corrected profiler positions
-	def XYZGroupPositionCorrectedProfilerGet (self, socketId, GroupName, PositionX, PositionY, PositionZ):
-		if (XPS.__usedSockets[socketId] == 0):
-			return
-
-		command = 'XYZGroupPositionCorrectedProfilerGet(' + GroupName + ',' + str(PositionX) + ',' + str(PositionY) + ',' + str(PositionZ) + ',double *,double *,double *)'
-		[error, returnedString] = self.__sendAndReceive(socketId, command)
-		if (error != 0):
-			return [error, returnedString]
-
-		i, j, retList = 0, 0, [error]
-		for paramNb in range(3):
-			while ((i+j) < len(returnedString) and returnedString[i+j] != ','):
-				j += 1
-			retList.append(eval(returnedString[i:i+j]))
-			i, j = i+j+1, 0
-
-		return retList
-
-
-	# XYZSplineVerification :  XYZ trajectory verifivation
-	def XYZSplineVerification (self, socketId, GroupName, TrajectoryFileName):
-		if (XPS.__usedSockets[socketId] == 0):
-			return
-
-		command = 'XYZSplineVerification(' + GroupName + ',' + TrajectoryFileName + ')'
-		[error, returnedString] = self.__sendAndReceive(socketId, command)
-		return [error, returnedString]
-
-
-	# XYZSplineVerificationResultGet :  XYZ trajectory verification result get
-	def XYZSplineVerificationResultGet (self, socketId, PositionerName):
-		if (XPS.__usedSockets[socketId] == 0):
-			return
-
-		command = 'XYZSplineVerificationResultGet(' + PositionerName + ',char *,double *,double *,double *,double *)'
-		[error, returnedString] = self.__sendAndReceive(socketId, command)
-		if (error != 0):
-			return [error, returnedString]
-
-		i, j, retList = 0, 0, [error]
-		for paramNb in range(4):
-			while ((i+j) < len(returnedString) and returnedString[i+j] != ','):
-				j += 1
-			retList.append(eval(returnedString[i:i+j]))
-			i, j = i+j+1, 0
-
-		return retList
-
-
-	# XYZSplineExecution :  XYZ trajectory execution
-	def XYZSplineExecution (self, socketId, GroupName, TrajectoryFileName, Velocity, Acceleration):
-		if (XPS.__usedSockets[socketId] == 0):
-			return
-
-		command = 'XYZSplineExecution(' + GroupName + ',' + TrajectoryFileName + ',' + str(Velocity) + ',' + str(Acceleration) + ')'
-		[error, returnedString] = self.__sendAndReceive(socketId, command)
-		return [error, returnedString]
-
-
-	# XYZSplineParametersGet :  XYZ trajectory get parameters
-	def XYZSplineParametersGet (self, socketId, GroupName):
-		if (XPS.__usedSockets[socketId] == 0):
-			return
-
-		command = 'XYZSplineParametersGet(' + GroupName + ',char *,double *,double *,int *)'
-		[error, returnedString] = self.__sendAndReceive(socketId, command)
-		if (error != 0):
-			return [error, returnedString]
-
-		i, j, retList = 0, 0, [error]
-		for paramNb in range(3):
-			while ((i+j) < len(returnedString) and returnedString[i+j] != ','):
-				j += 1
-			retList.append(eval(returnedString[i:i+j]))
-			i, j = i+j+1, 0
-
-		return retList
-
-
-	# OptionalModuleExecute :  Execute an optional module
-	def OptionalModuleExecute (self, socketId, ModuleFileName, TaskName):
-		if (XPS.__usedSockets[socketId] == 0):
-			return
-
-		command = 'OptionalModuleExecute(' + ModuleFileName + ',' + TaskName + ')'
-		[error, returnedString] = self.__sendAndReceive(socketId, command)
-		return [error, returnedString]
-
-
-	# OptionalModuleKill :  Kill an optional module
-	def OptionalModuleKill (self, socketId, TaskName):
-		if (XPS.__usedSockets[socketId] == 0):
-			return
-
-		command = 'OptionalModuleKill(' + TaskName + ')'
-		[error, returnedString] = self.__sendAndReceive(socketId, command)
-		return [error, returnedString]
-
-
-	# EEPROMCIESet :  Set CIE EEPROM reference string
-	def EEPROMCIESet (self, socketId, CardNumber, ReferenceString):
-		if (XPS.__usedSockets[socketId] == 0):
-			return
-
-		command = 'EEPROMCIESet(' + str(CardNumber) + ',' + ReferenceString + ')'
-		[error, returnedString] = self.__sendAndReceive(socketId, command)
-		return [error, returnedString]
-
-
-	# EEPROMDACOffsetCIESet :  Set CIE DAC offsets
-	def EEPROMDACOffsetCIESet (self, socketId, PlugNumber, DAC1Offset, DAC2Offset):
-		if (XPS.__usedSockets[socketId] == 0):
-			return
-
-		command = 'EEPROMDACOffsetCIESet(' + str(PlugNumber) + ',' + str(DAC1Offset) + ',' + str(DAC2Offset) + ')'
-		[error, returnedString] = self.__sendAndReceive(socketId, command)
-		return [error, returnedString]
-
-
-	# EEPROMDriverSet :  Set Driver EEPROM reference string
-	def EEPROMDriverSet (self, socketId, PlugNumber, ReferenceString):
-		if (XPS.__usedSockets[socketId] == 0):
-			return
-
-		command = 'EEPROMDriverSet(' + str(PlugNumber) + ',' + ReferenceString + ')'
-		[error, returnedString] = self.__sendAndReceive(socketId, command)
-		return [error, returnedString]
-
-
-	# EEPROMINTSet :  Set INT EEPROM reference string
-	def EEPROMINTSet (self, socketId, CardNumber, ReferenceString):
-		if (XPS.__usedSockets[socketId] == 0):
-			return
-
-		command = 'EEPROMINTSet(' + str(CardNumber) + ',' + ReferenceString + ')'
-		[error, returnedString] = self.__sendAndReceive(socketId, command)
-		return [error, returnedString]
-
-
-	# CPUCoreAndBoardSupplyVoltagesGet :  Get power informations
-	def CPUCoreAndBoardSupplyVoltagesGet (self, socketId):
-		if (XPS.__usedSockets[socketId] == 0):
-			return
-
-		command = 'CPUCoreAndBoardSupplyVoltagesGet(double *,double *,double *,double *,double *,double *,double *,double *)'
-		[error, returnedString] = self.__sendAndReceive(socketId, command)
-		if (error != 0):
-			return [error, returnedString]
-
-		i, j, retList = 0, 0, [error]
-		for paramNb in range(8):
-			while ((i+j) < len(returnedString) and returnedString[i+j] != ','):
-				j += 1
-			retList.append(eval(returnedString[i:i+j]))
-			i, j = i+j+1, 0
-
-		return retList
-
-
-	# CPUTemperatureAndFanSpeedGet :  Get CPU temperature and fan speed
-	def CPUTemperatureAndFanSpeedGet (self, socketId):
-		if (XPS.__usedSockets[socketId] == 0):
-			return
-
-		command = 'CPUTemperatureAndFanSpeedGet(double *,double *)'
-		[error, returnedString] = self.__sendAndReceive(socketId, command)
-		if (error != 0):
-			return [error, returnedString]
-
-		i, j, retList = 0, 0, [error]
-		for paramNb in range(2):
-			while ((i+j) < len(returnedString) and returnedString[i+j] != ','):
-				j += 1
-			retList.append(eval(returnedString[i:i+j]))
-			i, j = i+j+1, 0
-
-		return retList
-
-
-	# ActionListGet :  Action list
-	def ActionListGet (self, socketId):
-		if (XPS.__usedSockets[socketId] == 0):
-			return
-
-		command = 'ActionListGet(char *)'
-		[error, returnedString] = self.__sendAndReceive(socketId, command)
-		return [error, returnedString]
-
-
-	# ActionExtendedListGet :  Action extended list
-	def ActionExtendedListGet (self, socketId):
-		if (XPS.__usedSockets[socketId] == 0):
-			return
-
-		command = 'ActionExtendedListGet(char *)'
-		[error, returnedString] = self.__sendAndReceive(socketId, command)
-		return [error, returnedString]
-
-
-	# APIExtendedListGet :  API method list
-	def APIExtendedListGet (self, socketId):
-		if (XPS.__usedSockets[socketId] == 0):
-			return
-
-		command = 'APIExtendedListGet(char *)'
-		[error, returnedString] = self.__sendAndReceive(socketId, command)
-		return [error, returnedString]
-
-
-	# APIListGet :  API method list without extended API
-	def APIListGet (self, socketId):
-		if (XPS.__usedSockets[socketId] == 0):
-			return
-
-		command = 'APIListGet(char *)'
-		[error, returnedString] = self.__sendAndReceive(socketId, command)
-		return [error, returnedString]
-
-
-	# ControllerStatusListGet :  Controller status list
-	def ControllerStatusListGet (self, socketId):
-		if (XPS.__usedSockets[socketId] == 0):
-			return
-
-		command = 'ControllerStatusListGet(char *)'
-		[error, returnedString] = self.__sendAndReceive(socketId, command)
-		return [error, returnedString]
-
-
-	# ErrorListGet :  Error list
-	def ErrorListGet (self, socketId):
-		if (XPS.__usedSockets[socketId] == 0):
-			return
-
-		command = 'ErrorListGet(char *)'
-		[error, returnedString] = self.__sendAndReceive(socketId, command)
-		return [error, returnedString]
-
-
-	# EventListGet :  General event list
-	def EventListGet (self, socketId):
-		if (XPS.__usedSockets[socketId] == 0):
-			return
-
-		command = 'EventListGet(char *)'
-		[error, returnedString] = self.__sendAndReceive(socketId, command)
-		return [error, returnedString]
-
-
-	# GatheringListGet :  Gathering type list
-	def GatheringListGet (self, socketId):
-		if (XPS.__usedSockets[socketId] == 0):
-			return
-
-		command = 'GatheringListGet(char *)'
-		[error, returnedString] = self.__sendAndReceive(socketId, command)
-		return [error, returnedString]
-
-
-	# GatheringExtendedListGet :  Gathering type extended list
-	def GatheringExtendedListGet (self, socketId):
-		if (XPS.__usedSockets[socketId] == 0):
-			return
-
-		command = 'GatheringExtendedListGet(char *)'
-		[error, returnedString] = self.__sendAndReceive(socketId, command)
-		return [error, returnedString]
-
-
-	# GatheringExternalListGet :  External Gathering type list
-	def GatheringExternalListGet (self, socketId):
-		if (XPS.__usedSockets[socketId] == 0):
-			return
-
-		command = 'GatheringExternalListGet(char *)'
-		[error, returnedString] = self.__sendAndReceive(socketId, command)
-		return [error, returnedString]
-
-
-	# GroupStatusListGet :  Group status list
-	def GroupStatusListGet (self, socketId):
-		if (XPS.__usedSockets[socketId] == 0):
-			return
-
-		command = 'GroupStatusListGet(char *)'
-		[error, returnedString] = self.__sendAndReceive(socketId, command)
-		return [error, returnedString]
-
-
-	# HardwareInternalListGet :  Internal hardware list
-	def HardwareInternalListGet (self, socketId):
-		if (XPS.__usedSockets[socketId] == 0):
-			return
-
-		command = 'HardwareInternalListGet(char *)'
-		[error, returnedString] = self.__sendAndReceive(socketId, command)
-		return [error, returnedString]
-
-
-	# HardwareDriverAndStageGet :  Smart hardware
-	def HardwareDriverAndStageGet (self, socketId, PlugNumber):
-		if (XPS.__usedSockets[socketId] == 0):
-			return
-
-		command = 'HardwareDriverAndStageGet(' + str(PlugNumber) + ',char *,char *)'
-		[error, returnedString] = self.__sendAndReceive(socketId, command)
-		return [error, returnedString]
-
-
-	# ObjectsListGet :  Group name and positioner name
-	def ObjectsListGet (self, socketId):
-		if (XPS.__usedSockets[socketId] == 0):
-			return
-
-		command = 'ObjectsListGet(char *)'
-		[error, returnedString] = self.__sendAndReceive(socketId, command)
-		return [error, returnedString]
-
-
-	# PositionerErrorListGet :  Positioner error list
-	def PositionerErrorListGet (self, socketId):
-		if (XPS.__usedSockets[socketId] == 0):
-			return
-
-		command = 'PositionerErrorListGet(char *)'
-		[error, returnedString] = self.__sendAndReceive(socketId, command)
-		return [error, returnedString]
-
-
-	# PositionerHardwareStatusListGet :  Positioner hardware status list
-	def PositionerHardwareStatusListGet (self, socketId):
-		if (XPS.__usedSockets[socketId] == 0):
-			return
-
-		command = 'PositionerHardwareStatusListGet(char *)'
-		[error, returnedString] = self.__sendAndReceive(socketId, command)
-		return [error, returnedString]
-
-
-	# PositionerDriverStatusListGet :  Positioner driver status list
-	def PositionerDriverStatusListGet (self, socketId):
-		if (XPS.__usedSockets[socketId] == 0):
-			return
-
-		command = 'PositionerDriverStatusListGet(char *)'
-		[error, returnedString] = self.__sendAndReceive(socketId, command)
-		return [error, returnedString]
-
-
-	# ReferencingActionListGet :  Get referencing action list
-	def ReferencingActionListGet (self, socketId):
-		if (XPS.__usedSockets[socketId] == 0):
-			return
-
-		command = 'ReferencingActionListGet(char *)'
-		[error, returnedString] = self.__sendAndReceive(socketId, command)
-		return [error, returnedString]
-
-
-	# ReferencingSensorListGet :  Get referencing sensor list
-	def ReferencingSensorListGet (self, socketId):
-		if (XPS.__usedSockets[socketId] == 0):
-			return
-
-		command = 'ReferencingSensorListGet(char *)'
-		[error, returnedString] = self.__sendAndReceive(socketId, command)
-		return [error, returnedString]
-
-
-	# GatheringUserDatasGet :  Return user data values
-	def GatheringUserDatasGet (self, socketId):
-		if (XPS.__usedSockets[socketId] == 0):
-			return
-
-		command = 'GatheringUserDatasGet(double *,double *,double *,double *,double *,double *,double *,double *)'
-		[error, returnedString] = self.__sendAndReceive(socketId, command)
-		if (error != 0):
-			return [error, returnedString]
-
-		i, j, retList = 0, 0, [error]
-		for paramNb in range(8):
-			while ((i+j) < len(returnedString) and returnedString[i+j] != ','):
-				j += 1
-			retList.append(eval(returnedString[i:i+j]))
-			i, j = i+j+1, 0
-
-		return retList
-
-
-	# ControllerMotionKernelPeriodMinMaxGet :  Get controller motion kernel min/max periods
-	def ControllerMotionKernelPeriodMinMaxGet (self, socketId):
-		if (XPS.__usedSockets[socketId] == 0):
-			return
-
-		command = 'ControllerMotionKernelPeriodMinMaxGet(double *,double *,double *,double *,double *,double *)'
-		[error, returnedString] = self.__sendAndReceive(socketId, command)
-		if (error != 0):
-			return [error, returnedString]
-
-		i, j, retList = 0, 0, [error]
-		for paramNb in range(6):
-			while ((i+j) < len(returnedString) and returnedString[i+j] != ','):
-				j += 1
-			retList.append(eval(returnedString[i:i+j]))
-			i, j = i+j+1, 0
-
-		return retList
-
-
-	# ControllerMotionKernelPeriodMinMaxReset :  Reset controller motion kernel min/max periods
-	def ControllerMotionKernelPeriodMinMaxReset (self, socketId):
-		if (XPS.__usedSockets[socketId] == 0):
-			return
-
-		command = 'ControllerMotionKernelPeriodMinMaxReset()'
-		[error, returnedString] = self.__sendAndReceive(socketId, command)
-		return [error, returnedString]
-
-
-	# SocketsStatusGet :  Get sockets current status
-	def SocketsStatusGet (self, socketId):
-		if (XPS.__usedSockets[socketId] == 0):
-			return
-
-		command = 'SocketsStatusGet(char *)'
-		[error, returnedString] = self.__sendAndReceive(socketId, command)
-		return [error, returnedString]
-
-
-	# TestTCP :  Test TCP/IP transfert
-	def TestTCP (self, socketId, InputString):
-		if (XPS.__usedSockets[socketId] == 0):
-			return
-
-		command = 'TestTCP(' + InputString + ',char *)'
-		[error, returnedString] = self.__sendAndReceive(socketId, command)
-		return [error, returnedString]
-=======
-#
 #
 # Modified by Matt Newville: 01-Apr-2010, 26-Oct-2010
 #    -  replaced tabs with 4 spaces
@@ -3124,16 +10,16 @@
 #          if (XPS.__usedSockets[socketId] == 0):   return
 #       with "withValidSocket" decorator, whch raises an exception
 #       if there is not a valid socket.
-# ade many return values "consistent".
+# made many return values "consistent".
 
 import socket
 
 class XPSException(Exception):
     """XPS Controller Exception"""
     def __init__(self, msg,*args):
-        self.msg = msg
+	self.msg = msg
     def __str__(self):
-        return str(self.msg)
+	return str(self.msg)
 
 class XPS:
     # Defines
@@ -3146,1991 +32,1990 @@
 
     # Initialization Function
     def __init__ (self):
-        XPS.__nbSockets = 0
-        for socketId in range(self.MAX_NB_SOCKETS):
-            XPS.__usedSockets[socketId] = 0
+	XPS.__nbSockets = 0
+	for socketId in range(self.MAX_NB_SOCKETS):
+	    XPS.__usedSockets[socketId] = 0
 
     def withValidSocket(fcn):
-        """ decorator to ensure that a valid socket is passed as the
-        first argument of the decorated function"""
-        def wrapper(*args, **kw):
-            try:
-                sid = args[1]
-                if XPS.__usedSockets[sid] == 0:
-                    raise XPSException('invalid socket at function %s' % fcn.__name__)
-            except IndexError:
-                raise XPSException('no socket specified for fucntion %s' % fcn.__name__)
-            return fcn(*args, **kw)
-        wrapper.__doc__ = fcn.__doc__
-        wrapper.__name__ = fcn.__name__
-        wrapper.__dict__.update(fcn.__dict__)
-        return wrapper
+	""" decorator to ensure that a valid socket is passed as the
+	first argument of the decorated function"""
+	def wrapper(*args, **kw):
+	    try:
+		sid = args[1]
+		if XPS.__usedSockets[sid] == 0:
+		    raise XPSException('invalid socket at function %s' % fcn.__name__)
+	    except IndexError:
+		raise XPSException('no socket specified for fucntion %s' % fcn.__name__)
+	    return fcn(*args, **kw)
+	wrapper.__doc__ = fcn.__doc__
+	wrapper.__name__ = fcn.__name__
+	wrapper.__dict__.update(fcn.__dict__)
+	return wrapper
 
     # Send command and get return
     @withValidSocket
     def __sendAndReceive (self, socketId, command):
-        try:
-            XPS.__sockets[socketId].send(command)
-            ret = XPS.__sockets[socketId].recv(1024)
-            while (ret.find(',EndOfAPI') == -1):
-                ret += XPS.__sockets[socketId].recv(1024)
-        except socket.timeout:
-            return [-2, '']
-        except socket.error (errNb, errString):
-            print 'Socket error : ' + errString
-            return [-2, '']
-
-        for i in range(len(ret)):
-            if (ret[i] == ','):
-                return [int(ret[0:i]), ret[i+1:-9]]
+	try:
+	    XPS.__sockets[socketId].send(command)
+	    ret = XPS.__sockets[socketId].recv(1024)
+	    while (ret.find(',EndOfAPI') == -1):
+		ret += XPS.__sockets[socketId].recv(1024)
+	except socket.timeout:
+	    return [-2, '']
+	except socket.error (errNb, errString):
+	    print 'Socket error : ' + errString
+	    return [-2, '']
+
+	for i in range(len(ret)):
+	    if (ret[i] == ','):
+		return [int(ret[0:i]), ret[i+1:-9]]
 
     def Send(self, socketId=None, cmd=None, check=False):
-        """send and receive command cmd from socketId
-        if socketId is not given, self.socketId will be used
-        with check=True, an XPSException will be raised on error.
-        """
-        if socketId is None:
-            socketId = self.socketId
-        self.socketId = socketId
-        err, msg = self.__sendAndReceive(socketId, cmd)
-        if err != 0 and check:
-            raise XPSException(msg)
-        return err, msg
+	"""send and receive command cmd from socketId
+	if socketId is not given, self.socketId will be used
+	with check=True, an XPSException will be raised on error.
+	"""
+	if socketId is None:
+	    socketId = self.socketId
+	self.socketId = socketId
+	err, msg = self.__sendAndReceive(socketId, cmd)
+	if err != 0 and check:
+	    raise XPSException(msg)
+	return err, msg
 
     # TCP_ConnectToServer
     def TCP_ConnectToServer (self, IP, port, timeOut):
-        socketId = 0
-        if (XPS.__nbSockets < self.MAX_NB_SOCKETS):
-            while (XPS.__usedSockets[socketId] == 1 and socketId < self.MAX_NB_SOCKETS):
-                socketId += 1
-                self.socketId = socketId
-            if (socketId == self.MAX_NB_SOCKETS):
-                return -1
-        else:
-            return -1
-
-        XPS.__usedSockets[socketId] = 1
-        XPS.__nbSockets += 1
-        try:
-            XPS.__sockets[socketId] = socket.socket(socket.AF_INET, socket.SOCK_STREAM)
-            XPS.__sockets[socketId].connect((IP, port))
-            XPS.__sockets[socketId].settimeout(timeOut)
-            XPS.__sockets[socketId].setblocking(1)
-        except socket.error:
-            return -1
-
-        return socketId
+	socketId = 0
+	if (XPS.__nbSockets < self.MAX_NB_SOCKETS):
+	    while (XPS.__usedSockets[socketId] == 1 and socketId < self.MAX_NB_SOCKETS):
+		socketId += 1
+		self.socketId = socketId
+	    if (socketId == self.MAX_NB_SOCKETS):
+		return -1
+	else:
+	    return -1
+
+	XPS.__usedSockets[socketId] = 1
+	XPS.__nbSockets += 1
+	try:
+	    XPS.__sockets[socketId] = socket.socket(socket.AF_INET, socket.SOCK_STREAM)
+	    XPS.__sockets[socketId].connect((IP, port))
+	    XPS.__sockets[socketId].settimeout(timeOut)
+	    XPS.__sockets[socketId].setblocking(1)
+	except socket.error:
+	    return -1
+
+	return socketId
 
     # TCP_SetTimeout
     def TCP_SetTimeout (self, socketId, timeOut):
-        if (XPS.__usedSockets[socketId] == 1):
-            XPS.__sockets[socketId].settimeout(timeOut)
+	if (XPS.__usedSockets[socketId] == 1):
+	    XPS.__sockets[socketId].settimeout(timeOut)
 
     # TCP_CloseSocket
     def TCP_CloseSocket (self, socketId):
-        if (socketId >= 0 and socketId < self.MAX_NB_SOCKETS):
-            try:
-                XPS.__sockets[socketId].close()
-                XPS.__usedSockets[socketId] = 0
-                XPS.__nbSockets -= 1
-            except socket.error:
-                pass
+	if (socketId >= 0 and socketId < self.MAX_NB_SOCKETS):
+	    try:
+		XPS.__sockets[socketId].close()
+		XPS.__usedSockets[socketId] = 0
+		XPS.__nbSockets -= 1
+	    except socket.error:
+		pass
 
     # GetLibraryVersion
     def GetLibraryVersion (self):
-        return ['XPS-C8 Firmware V2.6.x Beta 19']
+	return ['XPS-C8 Firmware V2.6.x Beta 19']
 
     # ControllerMotionKernelTimeLoadGet :  Get controller motion kernel time load
     def ControllerMotionKernelTimeLoadGet(self, socketId=None):
-        command = 'ControllerMotionKernelTimeLoadGet(double *,double *,double *,double *)'
-        error, returnedString = self.Send(socketId=socketId, cmd=command)
-        if (error != 0):
-            return [error, returnedString]
-
-        i, j, retList = 0, 0, [error]
-        for paramNb in range(4):
-            while ((i+j) < len(returnedString) and returnedString[i+j] != ','):
-                j += 1
-            retList.append(eval(returnedString[i:i+j]))
-            i, j = i+j+1, 0
-        return retList
+	command = 'ControllerMotionKernelTimeLoadGet(double *,double *,double *,double *)'
+	error, returnedString = self.Send(socketId=socketId, cmd=command)
+	if (error != 0):
+	    return [error, returnedString]
+
+	i, j, retList = 0, 0, [error]
+	for paramNb in range(4):
+	    while ((i+j) < len(returnedString) and returnedString[i+j] != ','):
+		j += 1
+	    retList.append(eval(returnedString[i:i+j]))
+	    i, j = i+j+1, 0
+	return retList
 
     # ControllerStatusGet :  Read controller current status
     def ControllerStatusGet(self, socketId=None):
-        error, returnedString = self.Send(socketId=socketId,
-                                          cmd='ControllerStatusGet(int *)', check=True)
-        i, j, retList = 0, 0, [error]
-        while ((i+j) < len(returnedString) and returnedString[i+j] != ','):
-            j += 1
-        retList.append(eval(returnedString[i:i+j]))
-        return retList
+	error, returnedString = self.Send(socketId=socketId,
+					  cmd='ControllerStatusGet(int *)', check=True)
+	i, j, retList = 0, 0, [error]
+	while ((i+j) < len(returnedString) and returnedString[i+j] != ','):
+	    j += 1
+	retList.append(eval(returnedString[i:i+j]))
+	return retList
 
     # ControllerStatusStringGet :  Return the controller status string corresponding to the controller status code
     def ControllerStatusStringGet(self, socketId, ControllerStatusCode):
-        command = 'ControllerStatusStringGet(%s, char *)' % str(ControllerStatusCode)
-        return self.Send(socketId, command)
+	command = 'ControllerStatusStringGet(%s, char *)' % str(ControllerStatusCode)
+	return self.Send(socketId, command)
 
 
     # ElapsedTimeGet :  Return elapsed time from controller power on
     def ElapsedTimeGet(self, socketId=None):
-        command = 'ElapsedTimeGet(double *)'
-        [error, returnedString] = self.Send(socketId, command)
-        if (error != 0):
-            return [error, returnedString]
-
-        i, j, retList = 0, 0, [error]
-        while ((i+j) < len(returnedString) and returnedString[i+j] != ','):
-            j += 1
-        retList.append(eval(returnedString[i:i+j]))
-
-        return retList
+	command = 'ElapsedTimeGet(double *)'
+	[error, returnedString] = self.Send(socketId, command)
+	if (error != 0):
+	    return [error, returnedString]
+
+	i, j, retList = 0, 0, [error]
+	while ((i+j) < len(returnedString) and returnedString[i+j] != ','):
+	    j += 1
+	retList.append(eval(returnedString[i:i+j]))
+
+	return retList
 
 
     # ErrorStringGet :  Return the error string corresponding to the error code
     def ErrorStringGet(self, socketId, ErrorCode):
-        return self.Send(socketId, 'ErrorStringGet(%s, char *)' %  str(ErrorCode))
+	return self.Send(socketId, 'ErrorStringGet(%s, char *)' %  str(ErrorCode))
 
     # FirmwareVersionGet :  Return firmware version
     def FirmwareVersionGet(self, socketId=None):
-        return self.Send(socketId, 'FirmwareVersionGet(char *)')
+	return self.Send(socketId, 'FirmwareVersionGet(char *)')
 
     # TCLScriptExecute :  Execute a TCL script from a TCL file
     def TCLScriptExecute (self, socketId, TCLFileName, TaskName, ParametersList):
-        command = 'TCLScriptExecute(' + TCLFileName + ',' + TaskName + ',' + ParametersList + ')'
-        return self.Send(socketId, command)
+	command = 'TCLScriptExecute(' + TCLFileName + ',' + TaskName + ',' + ParametersList + ')'
+	return self.Send(socketId, command)
 
     # TCLScriptExecuteAndWait :  Execute a TCL script from a TCL file and wait the end of execution to return
     def TCLScriptExecuteAndWait (self, socketId, TCLFileName, TaskName, InputParametersList):
-        command = 'TCLScriptExecuteAndWait(' + TCLFileName + ',' + TaskName + ',' + InputParametersList + ',char *)'
-        return self.Send(socketId, command)
+	command = 'TCLScriptExecuteAndWait(' + TCLFileName + ',' + TaskName + ',' + InputParametersList + ',char *)'
+	return self.Send(socketId, command)
 
     # TCLScriptExecuteWithPriority :  Execute a TCL script with defined priority
     def TCLScriptExecuteWithPriority (self, socketId, TCLFileName, TaskName, TaskPriorityLevel, ParametersList):
-        command = 'TCLScriptExecuteWithPriority(' + TCLFileName + ',' + TaskName + ',' + TaskPriorityLevel + ',' + ParametersList + ')'
-        return self.Send(socketId, command)
+	command = 'TCLScriptExecuteWithPriority(' + TCLFileName + ',' + TaskName + ',' + TaskPriorityLevel + ',' + ParametersList + ')'
+	return self.Send(socketId, command)
 
     # TCLScriptKill :  Kill TCL Task
     def TCLScriptKill (self, socketId, TaskName):
-        command = 'TCLScriptKill(' + TaskName + ')'
-        return self.Send(socketId, command)
+	command = 'TCLScriptKill(' + TaskName + ')'
+	return self.Send(socketId, command)
 
     # TimerGet :  Get a timer
     def TimerGet (self, socketId, TimerName):
-        command = 'TimerGet(' + TimerName + ',int *)'
-        error, returnedString = self.Send(socketId, command)
-        if (error != 0):
-            return [error, returnedString]
-
-        i, j, retList = 0, 0, [error]
-        while ((i+j) < len(returnedString) and returnedString[i+j] != ','):
-            j += 1
-        retList.append(eval(returnedString[i:i+j]))
-
-        return retList
+	command = 'TimerGet(' + TimerName + ',int *)'
+	error, returnedString = self.Send(socketId, command)
+	if (error != 0):
+	    return [error, returnedString]
+
+	i, j, retList = 0, 0, [error]
+	while ((i+j) < len(returnedString) and returnedString[i+j] != ','):
+	    j += 1
+	retList.append(eval(returnedString[i:i+j]))
+
+	return retList
 
     # TimerSet :  Set a timer
     def TimerSet (self, socketId, TimerName, FrequencyTicks):
-        return self.Send(socketId, 'TimerSet(%s, %s)' (TimerName, str(FrequencyTicks)))
+	return self.Send(socketId, 'TimerSet(%s, %s)' (TimerName, str(FrequencyTicks)))
 
     # Reboot :  Reboot the controller
     def Reboot (self, socketId):
-        return self.Send(socketId, 'Reboot()')
+	return self.Send(socketId, 'Reboot()')
 
     # Login :  Log in
     def Login (self, socketId, Name, Password):
-        return self.Send(socketId, 'Login(%s, %s)' % ( Name,  Password) )
+	return self.Send(socketId, 'Login(%s, %s)' % ( Name,  Password) )
 
     # CloseAllOtherSockets :  Close all socket beside the one used to send this command
     def CloseAllOtherSockets (self, socketId):
-        return self.Send(socketId, 'CloseAllOtherSockets()')
+	return self.Send(socketId, 'CloseAllOtherSockets()')
 
     # HardwareDateAndTimeGet :  Return hardware date and time
     def HardwareDateAndTimeGet (self, socketId):
-        return self.Send(socketId, 'HardwareDateAndTimeGet(char *)')
+	return self.Send(socketId, 'HardwareDateAndTimeGet(char *)')
 
     # HardwareDateAndTimeSet :  Set hardware date and time
     def HardwareDateAndTimeSet (self, socketId, DateAndTime):
-        return self.Send(socketId, 'HardwareDateAndTimeSet(%s)'% DateAndTime )
+	return self.Send(socketId, 'HardwareDateAndTimeSet(%s)'% DateAndTime )
 
     # EventAdd :  ** OBSOLETE ** Add an event
     def EventAdd (self, socketId, PositionerName, EventName, EventParameter, ActionName, ActionParameter1, ActionParameter2, ActionParameter3):
-        command = 'EventAdd(' + PositionerName + ',' + EventName + ',' + EventParameter + ',' + ActionName + ',' + ActionParameter1 + ',' + ActionParameter2 + ',' + ActionParameter3 + ')'
-        return self.Send(socketId, command)
+	command = 'EventAdd(' + PositionerName + ',' + EventName + ',' + EventParameter + ',' + ActionName + ',' + ActionParameter1 + ',' + ActionParameter2 + ',' + ActionParameter3 + ')'
+	return self.Send(socketId, command)
 
     # EventGet :  ** OBSOLETE ** Read events and actions list
     def EventGet (self, socketId, PositionerName):
-        command = 'EventGet(' + PositionerName + ',char *)'
-        return self.Send(socketId, command)
+	command = 'EventGet(' + PositionerName + ',char *)'
+	return self.Send(socketId, command)
 
     # EventRemove :  ** OBSOLETE ** Delete an event
     def EventRemove (self, socketId, PositionerName, EventName, EventParameter):
-        command = 'EventRemove(' + PositionerName + ',' + EventName + ',' + EventParameter + ')'
-        return self.Send(socketId, command)
+	command = 'EventRemove(' + PositionerName + ',' + EventName + ',' + EventParameter + ')'
+	return self.Send(socketId, command)
 
     # EventWait :  ** OBSOLETE ** Wait an event
     def EventWait (self, socketId, PositionerName, EventName, EventParameter):
-        command = 'EventWait(' + PositionerName + ',' + EventName + ',' + EventParameter + ')'
-        return self.Send(socketId, command)
+	command = 'EventWait(' + PositionerName + ',' + EventName + ',' + EventParameter + ')'
+	return self.Send(socketId, command)
 
     # EventExtendedConfigurationTriggerSet :  Configure one or several events
     def EventExtendedConfigurationTriggerSet (self, socketId, ExtendedEventName, EventParameter1, EventParameter2, EventParameter3, EventParameter4):
-        command = 'EventExtendedConfigurationTriggerSet('
-        for i in range(len(ExtendedEventName)):
-            if (i > 0):
-                command += ','
-            command += ExtendedEventName[i] + ',' + EventParameter1[i] + ',' + EventParameter2[i] + ',' + EventParameter3[i] + ',' + EventParameter4[i]
-        command += ')'
-
-        return self.Send(socketId, command)
+	command = 'EventExtendedConfigurationTriggerSet('
+	for i in range(len(ExtendedEventName)):
+	    if (i > 0):
+		command += ','
+	    command += ExtendedEventName[i] + ',' + EventParameter1[i] + ',' + EventParameter2[i] + ',' + EventParameter3[i] + ',' + EventParameter4[i]
+	command += ')'
+
+	return self.Send(socketId, command)
 
     # EventExtendedConfigurationTriggerGet :  Read the event configuration
     def EventExtendedConfigurationTriggerGet (self, socketId):
-        return self.Send(socketId, 'EventExtendedConfigurationTriggerGet(char *)')
+	return self.Send(socketId, 'EventExtendedConfigurationTriggerGet(char *)')
 
 
     # EventExtendedConfigurationActionSet :  Configure one or several actions
     def EventExtendedConfigurationActionSet (self, socketId, ExtendedActionName, ActionParameter1, ActionParameter2, ActionParameter3, ActionParameter4):
-        command = 'EventExtendedConfigurationActionSet('
-        for i in range(len(ExtendedActionName)):
-            if (i > 0):
-                command += ','
-            command += ExtendedActionName[i] + ',' + ActionParameter1[i] + ',' + ActionParameter2[i] + ',' + ActionParameter3[i] + ',' + ActionParameter4[i]
-        command += ')'
-
-        return self.Send(socketId, command)
+	command = 'EventExtendedConfigurationActionSet('
+	for i in range(len(ExtendedActionName)):
+	    if (i > 0):
+		command += ','
+	    command += ExtendedActionName[i] + ',' + ActionParameter1[i] + ',' + ActionParameter2[i] + ',' + ActionParameter3[i] + ',' + ActionParameter4[i]
+	command += ')'
+
+	return self.Send(socketId, command)
 
 
     # EventExtendedConfigurationActionGet :  Read the action configuration
     def EventExtendedConfigurationActionGet (self, socketId):
-        return self.Send(socketId, 'EventExtendedConfigurationActionGet(char *)')
+	return self.Send(socketId, 'EventExtendedConfigurationActionGet(char *)')
 
     # EventExtendedStart :  Launch the last event and action configuration and return an ID
     def EventExtendedStart (self, socketId):
-        command = 'EventExtendedStart(int *)'
-        error, returnedString = self.Send(socketId, command)
-        if (error != 0):
-            return [error, returnedString]
-
-        i, j, retList = 0, 0, [error]
-        while ((i+j) < len(returnedString) and returnedString[i+j] != ','):
-            j += 1
-        retList.append(eval(returnedString[i:i+j]))
-        return retList
+	command = 'EventExtendedStart(int *)'
+	error, returnedString = self.Send(socketId, command)
+	if (error != 0):
+	    return [error, returnedString]
+
+	i, j, retList = 0, 0, [error]
+	while ((i+j) < len(returnedString) and returnedString[i+j] != ','):
+	    j += 1
+	retList.append(eval(returnedString[i:i+j]))
+	return retList
 
     # EventExtendedAllGet :  Read all event and action configurations
     def EventExtendedAllGet (self, socketId):
-        return self.Send(socketId,  'EventExtendedAllGet(char *)')
+	return self.Send(socketId,  'EventExtendedAllGet(char *)')
 
     # EventExtendedGet :  Read the event and action configuration defined by ID
     def EventExtendedGet (self, socketId, ID):
-        return self.Send(socketId, 'EventExtendedGet(' + str(ID) + ',char *,char *)')
+	return self.Send(socketId, 'EventExtendedGet(' + str(ID) + ',char *,char *)')
 
     # EventExtendedRemove :  Remove the event and action configuration defined by ID
     def EventExtendedRemove (self, socketId, ID):
-        return self.Send(socketId, 'EventExtendedRemove(' + str(ID) + ')')
+	return self.Send(socketId, 'EventExtendedRemove(' + str(ID) + ')')
 
     # EventExtendedWait :  Wait events from the last event configuration
     def EventExtendedWait (self, socketId):
-        return self.Send(socketId, 'EventExtendedWait()')
+	return self.Send(socketId, 'EventExtendedWait()')
 
     # GatheringConfigurationGet : Read different mnemonique type
     def GatheringConfigurationGet (self, socketId):
-        return self.Send(socketId, 'GatheringConfigurationGet(char *)')
+	return self.Send(socketId, 'GatheringConfigurationGet(char *)')
 
     # GatheringConfigurationSet :  Configuration acquisition
     def GatheringConfigurationSet (self, socketId, Type):
-        command = 'GatheringConfigurationSet('
-        for i in range(len(Type)):
-            if (i > 0):
-                command += ','
-            command += Type[i]
-        command += ')'
-        return self.Send(socketId, command)
+	command = 'GatheringConfigurationSet('
+	for i in range(len(Type)):
+	    if (i > 0):
+		command += ','
+	    command += Type[i]
+	command += ')'
+	return self.Send(socketId, command)
 
     # GatheringCurrentNumberGet :  Maximum number of samples and current number during acquisition
     def GatheringCurrentNumberGet (self, socketId):
-        command = 'GatheringCurrentNumberGet(int *,int *)'
-        error, returnedString = self.Send(socketId, command)
-        if (error != 0):
-            return [error, returnedString]
-
-        i, j, retList = 0, 0, [error]
-        for paramNb in range(2):
-            while ((i+j) < len(returnedString) and returnedString[i+j] != ','):
-                j += 1
-            retList.append(eval(returnedString[i:i+j]))
-            i, j = i+j+1, 0
-        return retList
+	command = 'GatheringCurrentNumberGet(int *,int *)'
+	error, returnedString = self.Send(socketId, command)
+	if (error != 0):
+	    return [error, returnedString]
+
+	i, j, retList = 0, 0, [error]
+	for paramNb in range(2):
+	    while ((i+j) < len(returnedString) and returnedString[i+j] != ','):
+		j += 1
+	    retList.append(eval(returnedString[i:i+j]))
+	    i, j = i+j+1, 0
+	return retList
 
     # GatheringStopAndSave :  Stop acquisition and save data
     def GatheringStopAndSave (self, socketId):
-        return self.Send(socketId, 'GatheringStopAndSave()')
+	return self.Send(socketId, 'GatheringStopAndSave()')
 
 
     # GatheringDataAcquire :  Acquire a configured data
     def GatheringDataAcquire (self, socketId):
-        return self.Send(socketId, 'GatheringDataAcquire()')
+	return self.Send(socketId, 'GatheringDataAcquire()')
 
     # GatheringDataGet :  Get a data line from gathering buffer
     def GatheringDataGet (self, socketId, IndexPoint):
-        return self.Send(socketId, 'GatheringDataGet(%s, char *)' % str(IndexPoint))
+	return self.Send(socketId, 'GatheringDataGet(%s, char *)' % str(IndexPoint))
 
     # GatheringDataMultipleLinesGet :  Get multiple data lines from gathering buffer
     def GatheringDataMultipleLinesGet (self, socketId, IndexPoint, NumberOfLines):
-        command = 'GatheringDataMultipleLinesGet(' + str(IndexPoint) + ',' + str(NumberOfLines) + ',char *)'
-        return self.Send(socketId, command)
+	command = 'GatheringDataMultipleLinesGet(' + str(IndexPoint) + ',' + str(NumberOfLines) + ',char *)'
+	return self.Send(socketId, command)
 
     # GatheringReset :  Empty the gathered data in memory to start new gathering from scratch
     def GatheringReset(self, socketId):
-        return self.Send(socketId, 'GatheringReset()')
+	return self.Send(socketId, 'GatheringReset()')
 
     # GatheringRun :  Start a new gathering
     def GatheringRun (self, socketId, DataNumber, Divisor):
-        command = 'GatheringRun(' + str(DataNumber) + ',' + str(Divisor) + ')'
-        return self.Send(socketId, command)
+	command = 'GatheringRun(' + str(DataNumber) + ',' + str(Divisor) + ')'
+	return self.Send(socketId, command)
 
 
     # GatheringRunAppend :  Re-start the stopped gathering to add new data
     def GatheringRunAppend (self, socketId):
-        return self.Send(socketId, 'GatheringRunAppend()')
+	return self.Send(socketId, 'GatheringRunAppend()')
 
     # GatheringStop :  Stop the data gathering (without saving to file)
     def GatheringStop (self, socketId):
-        return self.Send(socketId, 'GatheringStop()')
+	return self.Send(socketId, 'GatheringStop()')
 
     # GatheringExternalConfigurationSet :  Configuration acquisition
     def GatheringExternalConfigurationSet (self, socketId, Type):
-        command = 'GatheringExternalConfigurationSet('
-        for i in range(len(Type)):
-            if (i > 0):
-                command += ','
-            command += Type[i]
-        command += ')'
-
-        return self.Send(socketId, command)
+	command = 'GatheringExternalConfigurationSet('
+	for i in range(len(Type)):
+	    if (i > 0):
+		command += ','
+	    command += Type[i]
+	command += ')'
+
+	return self.Send(socketId, command)
 
     # GatheringExternalConfigurationGet :  Read different mnemonique type
     def GatheringExternalConfigurationGet (self, socketId):
-        return self.Send(socketId, 'GatheringExternalConfigurationGet(char *)')
+	return self.Send(socketId, 'GatheringExternalConfigurationGet(char *)')
 
     # GatheringExternalCurrentNumberGet :  Maximum number of samples and current number during acquisition
     def GatheringExternalCurrentNumberGet (self, socketId):
-        command = 'GatheringExternalCurrentNumberGet(int *,int *)'
-        error, returnedString = self.Send(socketId, command)
-        if (error != 0):
-            return [error, returnedString]
-
-        i, j, retList = 0, 0, [error]
-        for paramNb in range(2):
-            while ((i+j) < len(returnedString) and returnedString[i+j] != ','):
-                j += 1
-            retList.append(eval(returnedString[i:i+j]))
-            i, j = i+j+1, 0
-        return retList
+	command = 'GatheringExternalCurrentNumberGet(int *,int *)'
+	error, returnedString = self.Send(socketId, command)
+	if (error != 0):
+	    return [error, returnedString]
+
+	i, j, retList = 0, 0, [error]
+	for paramNb in range(2):
+	    while ((i+j) < len(returnedString) and returnedString[i+j] != ','):
+		j += 1
+	    retList.append(eval(returnedString[i:i+j]))
+	    i, j = i+j+1, 0
+	return retList
 
 
     # GatheringExternalDataGet :  Get a data line from external gathering buffer
     def GatheringExternalDataGet (self, socketId, IndexPoint):
-        return self.Send(socketId, 'GatheringExternalDataGet(%s, char *)' % str(IndexPoint))
+	return self.Send(socketId, 'GatheringExternalDataGet(%s, char *)' % str(IndexPoint))
 
     # GatheringExternalStopAndSave :  Stop acquisition and save data
     def GatheringExternalStopAndSave (self, socketId):
-        return self.Send(socketId, 'GatheringExternalStopAndSave()')
+	return self.Send(socketId, 'GatheringExternalStopAndSave()')
 
     # GlobalArrayGet :  Get global array value
     def GlobalArrayGet (self, socketId, Number):
-        return self.Send(socketId, 'GlobalArrayGet(%s, char *)' %  str(Number))
+	return self.Send(socketId, 'GlobalArrayGet(%s, char *)' %  str(Number))
 
     # GlobalArraySet :  Set global array value
     def GlobalArraySet (self, socketId, Number, ValueString):
-        command = 'GlobalArraySet(' + str(Number) + ',' + ValueString + ')'
-        return self.Send(socketId, command)
+	command = 'GlobalArraySet(' + str(Number) + ',' + ValueString + ')'
+	return self.Send(socketId, command)
 
     # DoubleGlobalArrayGet :  Get double global array value
     def DoubleGlobalArrayGet (self, socketId, Number):
-        command = 'DoubleGlobalArrayGet(' + str(Number) + ',double *)'
-        error, returnedString = self.Send(socketId, command)
-        if (error != 0):
-            return [error, returnedString]
-
-        i, j, retList = 0, 0, [error]
-        while ((i+j) < len(returnedString) and returnedString[i+j] != ','):
-            j += 1
-        retList.append(eval(returnedString[i:i+j]))
-        return retList
+	command = 'DoubleGlobalArrayGet(' + str(Number) + ',double *)'
+	error, returnedString = self.Send(socketId, command)
+	if (error != 0):
+	    return [error, returnedString]
+
+	i, j, retList = 0, 0, [error]
+	while ((i+j) < len(returnedString) and returnedString[i+j] != ','):
+	    j += 1
+	retList.append(eval(returnedString[i:i+j]))
+	return retList
 
     # DoubleGlobalArraySet :  Set double global array value
     def DoubleGlobalArraySet (self, socketId, Number, DoubleValue):
-        command = 'DoubleGlobalArraySet(' + str(Number) + ',' + str(DoubleValue) + ')'
-        return self.Send(socketId, command)
+	command = 'DoubleGlobalArraySet(' + str(Number) + ',' + str(DoubleValue) + ')'
+	return self.Send(socketId, command)
 
     # GPIOAnalogGet :  Read analog input or analog output for one or few input
     def GPIOAnalogGet (self, socketId, GPIOName):
-        command = 'GPIOAnalogGet('
-        for i in range(len(GPIOName)):
-            if (i > 0):
-                command += ','
-            command += GPIOName[i] + ',' + 'double *'
-        command += ')'
-
-        error, returnedString = self.Send(socketId, command)
-        if (error != 0):
-            return [error, returnedString]
-
-        i, j, retList = 0, 0, [error]
-        for paramNb in range(len(GPIOName)):
-            while ((i+j) < len(returnedString) and returnedString[i+j] != ','):
-                j += 1
-            retList.append(eval(returnedString[i:i+j]))
-            i, j = i+j+1, 0
-        return retList
+	command = 'GPIOAnalogGet('
+	for i in range(len(GPIOName)):
+	    if (i > 0):
+		command += ','
+	    command += GPIOName[i] + ',' + 'double *'
+	command += ')'
+
+	error, returnedString = self.Send(socketId, command)
+	if (error != 0):
+	    return [error, returnedString]
+
+	i, j, retList = 0, 0, [error]
+	for paramNb in range(len(GPIOName)):
+	    while ((i+j) < len(returnedString) and returnedString[i+j] != ','):
+		j += 1
+	    retList.append(eval(returnedString[i:i+j]))
+	    i, j = i+j+1, 0
+	return retList
 
 
     # GPIOAnalogSet :  Set analog output for one or few output
     def GPIOAnalogSet (self, socketId, GPIOName, AnalogOutputValue):
-        command = 'GPIOAnalogSet('
-        for i in range(len(GPIOName)):
-            if (i > 0):
-                command += ','
-            command += GPIOName[i] + ',' + str(AnalogOutputValue[i])
-        command += ')'
-        return self.Send(socketId, command)
+	command = 'GPIOAnalogSet('
+	for i in range(len(GPIOName)):
+	    if (i > 0):
+		command += ','
+	    command += GPIOName[i] + ',' + str(AnalogOutputValue[i])
+	command += ')'
+	return self.Send(socketId, command)
 
 
     # GPIOAnalogGainGet :  Read analog input gain (1, 2, 4 or 8) for one or few input
     def GPIOAnalogGainGet (self, socketId, GPIOName):
-        command = 'GPIOAnalogGainGet('
-        for i in range(len(GPIOName)):
-            if (i > 0):
-                command += ','
-            command += GPIOName[i] + ',' + 'int *'
-        command += ')'
-
-        error, returnedString = self.Send(socketId, command)
-        if (error != 0):
-            return [error, returnedString]
-
-        i, j, retList = 0, 0, [error]
-        for paramNb in range(len(GPIOName)):
-            while ((i+j) < len(returnedString) and returnedString[i+j] != ','):
-                j += 1
-            retList.append(eval(returnedString[i:i+j]))
-            i, j = i+j+1, 0
-        return retList
+	command = 'GPIOAnalogGainGet('
+	for i in range(len(GPIOName)):
+	    if (i > 0):
+		command += ','
+	    command += GPIOName[i] + ',' + 'int *'
+	command += ')'
+
+	error, returnedString = self.Send(socketId, command)
+	if (error != 0):
+	    return [error, returnedString]
+
+	i, j, retList = 0, 0, [error]
+	for paramNb in range(len(GPIOName)):
+	    while ((i+j) < len(returnedString) and returnedString[i+j] != ','):
+		j += 1
+	    retList.append(eval(returnedString[i:i+j]))
+	    i, j = i+j+1, 0
+	return retList
 
 
     # GPIOAnalogGainSet :  Set analog input gain (1, 2, 4 or 8) for one or few input
     def GPIOAnalogGainSet (self, socketId, GPIOName, AnalogInputGainValue):
-        command = 'GPIOAnalogGainSet('
-        for i in range(len(GPIOName)):
-            if (i > 0):
-                command += ','
-            command += GPIOName[i] + ',' + str(AnalogInputGainValue[i])
-        command += ')'
-
-        return self.Send(socketId, command)
+	command = 'GPIOAnalogGainSet('
+	for i in range(len(GPIOName)):
+	    if (i > 0):
+		command += ','
+	    command += GPIOName[i] + ',' + str(AnalogInputGainValue[i])
+	command += ')'
+
+	return self.Send(socketId, command)
 
     # GPIODigitalGet :  Read digital output or digital input
     def GPIODigitalGet (self, socketId, GPIOName):
 
-        command = 'GPIODigitalGet(' + GPIOName + ',unsigned short *)'
-        error, returnedString = self.Send(socketId, command)
-        if (error != 0):
-            return [error, returnedString]
-
-        i, j, retList = 0, 0, [error]
-        while ((i+j) < len(returnedString) and returnedString[i+j] != ','):
-            j += 1
-        retList.append(eval(returnedString[i:i+j]))
-        return retList
+	command = 'GPIODigitalGet(' + GPIOName + ',unsigned short *)'
+	error, returnedString = self.Send(socketId, command)
+	if (error != 0):
+	    return [error, returnedString]
+
+	i, j, retList = 0, 0, [error]
+	while ((i+j) < len(returnedString) and returnedString[i+j] != ','):
+	    j += 1
+	retList.append(eval(returnedString[i:i+j]))
+	return retList
 
 
     # GPIODigitalSet :  Set Digital Output for one or few output TTL
     def GPIODigitalSet (self, socketId, GPIOName, Mask, DigitalOutputValue):
-        command = 'GPIODigitalSet(' + GPIOName + ',' + str(Mask) + ',' + str(DigitalOutputValue) + ')'
-        return self.Send(socketId, command)
+	command = 'GPIODigitalSet(' + GPIOName + ',' + str(Mask) + ',' + str(DigitalOutputValue) + ')'
+	return self.Send(socketId, command)
 
     # GroupAccelerationSetpointGet :  Return setpoint accelerations
     def GroupAccelerationSetpointGet (self, socketId, GroupName, nbElement):
-        command = 'GroupAccelerationSetpointGet(' + GroupName + ','
-        for i in range(nbElement):
-            if (i > 0):
-                command += ','
-            command += 'double *'
-        command += ')'
-
-        error, returnedString = self.Send(socketId, command)
-        if (error != 0):
-            return [error, returnedString]
-
-        i, j, retList = 0, 0, [error]
-        for paramNb in range(nbElement):
-            while ((i+j) < len(returnedString) and returnedString[i+j] != ','):
-                j += 1
-            retList.append(eval(returnedString[i:i+j]))
-            i, j = i+j+1, 0
-        return retList
+	command = 'GroupAccelerationSetpointGet(' + GroupName + ','
+	for i in range(nbElement):
+	    if (i > 0):
+		command += ','
+	    command += 'double *'
+	command += ')'
+
+	error, returnedString = self.Send(socketId, command)
+	if (error != 0):
+	    return [error, returnedString]
+
+	i, j, retList = 0, 0, [error]
+	for paramNb in range(nbElement):
+	    while ((i+j) < len(returnedString) and returnedString[i+j] != ','):
+		j += 1
+	    retList.append(eval(returnedString[i:i+j]))
+	    i, j = i+j+1, 0
+	return retList
 
     # GroupAnalogTrackingModeEnable :  Enable Analog Tracking mode on selected group
     def GroupAnalogTrackingModeEnable (self, socketId, GroupName, Type):
-        command = 'GroupAnalogTrackingModeEnable(' + GroupName + ',' + Type + ')'
-        return self.Send(socketId, command)
+	command = 'GroupAnalogTrackingModeEnable(' + GroupName + ',' + Type + ')'
+	return self.Send(socketId, command)
 
     # GroupAnalogTrackingModeDisable :  Disable Analog Tracking mode on selected group
     def GroupAnalogTrackingModeDisable (self, socketId, GroupName):
-        command = 'GroupAnalogTrackingModeDisable(' + GroupName + ')'
-        return self.Send(socketId, command)
+	command = 'GroupAnalogTrackingModeDisable(' + GroupName + ')'
+	return self.Send(socketId, command)
 
     # GroupCorrectorOutputGet :  Return corrector outputs
     def GroupCorrectorOutputGet (self, socketId, GroupName, nbElement):
-        command = 'GroupCorrectorOutputGet(' + GroupName + ','
-        for i in range(nbElement):
-            if (i > 0):
-                command += ','
-            command += 'double *'
-        command += ')'
-        error, returnedString = self.Send(socketId, command)
-        if (error != 0):
-            return [error, returnedString]
-
-        i, j, retList = 0, 0, [error]
-        for paramNb in range(nbElement):
-            while ((i+j) < len(returnedString) and returnedString[i+j] != ','):
-                j += 1
-            retList.append(eval(returnedString[i:i+j]))
-            i, j = i+j+1, 0
-        return retList
+	command = 'GroupCorrectorOutputGet(' + GroupName + ','
+	for i in range(nbElement):
+	    if (i > 0):
+		command += ','
+	    command += 'double *'
+	command += ')'
+	error, returnedString = self.Send(socketId, command)
+	if (error != 0):
+	    return [error, returnedString]
+
+	i, j, retList = 0, 0, [error]
+	for paramNb in range(nbElement):
+	    while ((i+j) < len(returnedString) and returnedString[i+j] != ','):
+		j += 1
+	    retList.append(eval(returnedString[i:i+j]))
+	    i, j = i+j+1, 0
+	return retList
 
 
     # GroupCurrentFollowingErrorGet :  Return current following errors
     def GroupCurrentFollowingErrorGet (self, socketId, GroupName, nbElement):
-        command = 'GroupCurrentFollowingErrorGet(' + GroupName + ','
-        for i in range(nbElement):
-            if (i > 0):
-                command += ','
-            command += 'double *'
-        command += ')'
-
-        error, returnedString = self.Send(socketId, command)
-        if (error != 0):
-            return [error, returnedString]
-
-        i, j, retList = 0, 0, [error]
-        for paramNb in range(nbElement):
-            while ((i+j) < len(returnedString) and returnedString[i+j] != ','):
-                j += 1
-            retList.append(eval(returnedString[i:i+j]))
-            i, j = i+j+1, 0
-        return retList
+	command = 'GroupCurrentFollowingErrorGet(' + GroupName + ','
+	for i in range(nbElement):
+	    if (i > 0):
+		command += ','
+	    command += 'double *'
+	command += ')'
+
+	error, returnedString = self.Send(socketId, command)
+	if (error != 0):
+	    return [error, returnedString]
+
+	i, j, retList = 0, 0, [error]
+	for paramNb in range(nbElement):
+	    while ((i+j) < len(returnedString) and returnedString[i+j] != ','):
+		j += 1
+	    retList.append(eval(returnedString[i:i+j]))
+	    i, j = i+j+1, 0
+	return retList
 
 
     # GroupHomeSearch :  Start home search sequence
     def GroupHomeSearch (self, socketId, GroupName):
-        return self.Send(socketId,  'GroupHomeSearch(%s)' % GroupName )
+	return self.Send(socketId,  'GroupHomeSearch(%s)' % GroupName )
 
     # GroupHomeSearchAndRelativeMove :  Start home search sequence and execute a displacement
     def GroupHomeSearchAndRelativeMove (self, socketId, GroupName, TargetDisplacement):
-        command = 'GroupHomeSearchAndRelativeMove(' + GroupName + ','
-        for i in range(len(TargetDisplacement)):
-            if (i > 0):
-                command += ','
-            command += str(TargetDisplacement[i])
-        command += ')'
-        return self.Send(socketId, command)
+	command = 'GroupHomeSearchAndRelativeMove(' + GroupName + ','
+	for i in range(len(TargetDisplacement)):
+	    if (i > 0):
+		command += ','
+	    command += str(TargetDisplacement[i])
+	command += ')'
+	return self.Send(socketId, command)
 
     # GroupInitialize :  Start the initialization
     def GroupInitialize (self, socketId, GroupName):
-        return self.Send(socketId, 'GroupInitialize(%s)' % GroupName)
+	return self.Send(socketId, 'GroupInitialize(%s)' % GroupName)
 
     # GroupInitializeWithEncoderCalibration :  Start the initialization with encoder calibration
     def GroupInitializeWithEncoderCalibration (self, socketId, GroupName):
-        return self.Send(socketId, 'GroupInitializeWithEncoderCalibration(%s)' % GroupName )
+	return self.Send(socketId, 'GroupInitializeWithEncoderCalibration(%s)' % GroupName )
 
     # GroupJogParametersSet :  Modify Jog parameters on selected group and activate the continuous move
     def GroupJogParametersSet (self, socketId, GroupName, Velocity, Acceleration):
-        command = 'GroupJogParametersSet(' + GroupName + ','
-        for i in range(len(Velocity)):
-            if (i > 0):
-                command += ','
-            command += str(Velocity[i]) + ',' + str(Acceleration[i])
-        command += ')'
-        return self.Send(socketId, command)
+	command = 'GroupJogParametersSet(' + GroupName + ','
+	for i in range(len(Velocity)):
+	    if (i > 0):
+		command += ','
+	    command += str(Velocity[i]) + ',' + str(Acceleration[i])
+	command += ')'
+	return self.Send(socketId, command)
 
     # GroupJogParametersGet :  Get Jog parameters on selected group
     def GroupJogParametersGet (self, socketId, GroupName, nbElement):
-        command = 'GroupJogParametersGet(' + GroupName + ','
-        for i in range(nbElement):
-            if (i > 0):
-                command += ','
-            command += 'double *' + ',' + 'double *'
-        command += ')'
-
-        error, returnedString = self.Send(socketId, command)
-        if (error != 0):
-            return [error, returnedString]
-
-        i, j, retList = 0, 0, [error]
-        for paramNb in range(nbElement*2):
-            while ((i+j) < len(returnedString) and returnedString[i+j] != ','):
-                j += 1
-            retList.append(eval(returnedString[i:i+j]))
-            i, j = i+j+1, 0
-        return retList
+	command = 'GroupJogParametersGet(' + GroupName + ','
+	for i in range(nbElement):
+	    if (i > 0):
+		command += ','
+	    command += 'double *' + ',' + 'double *'
+	command += ')'
+
+	error, returnedString = self.Send(socketId, command)
+	if (error != 0):
+	    return [error, returnedString]
+
+	i, j, retList = 0, 0, [error]
+	for paramNb in range(nbElement*2):
+	    while ((i+j) < len(returnedString) and returnedString[i+j] != ','):
+		j += 1
+	    retList.append(eval(returnedString[i:i+j]))
+	    i, j = i+j+1, 0
+	return retList
 
     # GroupJogCurrentGet :  Get Jog current on selected group
     def GroupJogCurrentGet (self, socketId, GroupName, nbElement):
-        command = 'GroupJogCurrentGet(' + GroupName + ','
-        for i in range(nbElement):
-            if (i > 0):
-                command += ','
-            command += 'double *' + ',' + 'double *'
-        command += ')'
-
-        error, returnedString = self.Send(socketId, command)
-        if (error != 0):
-            return [error, returnedString]
-
-        i, j, retList = 0, 0, [error]
-        for paramNb in range(nbElement*2):
-            while ((i+j) < len(returnedString) and returnedString[i+j] != ','):
-                j += 1
-            retList.append(eval(returnedString[i:i+j]))
-            i, j = i+j+1, 0
-
-        return retList
+	command = 'GroupJogCurrentGet(' + GroupName + ','
+	for i in range(nbElement):
+	    if (i > 0):
+		command += ','
+	    command += 'double *' + ',' + 'double *'
+	command += ')'
+
+	error, returnedString = self.Send(socketId, command)
+	if (error != 0):
+	    return [error, returnedString]
+
+	i, j, retList = 0, 0, [error]
+	for paramNb in range(nbElement*2):
+	    while ((i+j) < len(returnedString) and returnedString[i+j] != ','):
+		j += 1
+	    retList.append(eval(returnedString[i:i+j]))
+	    i, j = i+j+1, 0
+
+	return retList
 
 
     # GroupJogModeEnable :  Enable Jog mode on selected group
     def GroupJogModeEnable (self, socketId, GroupName):
-        return self.Send(socketId, 'GroupJogModeEnable(%s)' % GroupName)
+	return self.Send(socketId, 'GroupJogModeEnable(%s)' % GroupName)
 
 
     # GroupJogModeDisable :  Disable Jog mode on selected group
     def GroupJogModeDisable (self, socketId, GroupName):
-        return self.Send(socketId, 'GroupJogModeDisable(%s)' % GroupName)
+	return self.Send(socketId, 'GroupJogModeDisable(%s)' % GroupName)
 
     # GroupKill :  Kill the group
     def GroupKill (self, socketId, GroupName):
-        return self.Send(socketId, 'GroupKill(%s)' % GroupName )
+	return self.Send(socketId, 'GroupKill(%s)' % GroupName )
 
     # GroupMoveAbort :  Abort a move
     def GroupMoveAbort (self, socketId, GroupName):
-        return self.Send(socketId, 'GroupMoveAbort(%s)' % GroupName )
+	return self.Send(socketId, 'GroupMoveAbort(%s)' % GroupName )
 
     # GroupMoveAbsolute :  Do an absolute move
     def GroupMoveAbsolute (self, socketId, GroupName, TargetPosition):
-        command = 'GroupMoveAbsolute(' + GroupName + ','
-        for i in range(len(TargetPosition)):
-            if (i > 0):
-                command += ','
-            command += str(TargetPosition[i])
-        command += ')'
-        return self.Send(socketId, command)
+	command = 'GroupMoveAbsolute(' + GroupName + ','
+	for i in range(len(TargetPosition)):
+	    if (i > 0):
+		command += ','
+	    command += str(TargetPosition[i])
+	command += ')'
+	return self.Send(socketId, command)
 
     # GroupMoveRelative :  Do a relative move
     def GroupMoveRelative (self, socketId, GroupName, TargetDisplacement):
-        command = 'GroupMoveRelative(' + GroupName + ','
-        for i in range(len(TargetDisplacement)):
-            if (i > 0):
-                command += ','
-            command += str(TargetDisplacement[i])
-        command += ')'
-        return self.Send(socketId, command)
+	command = 'GroupMoveRelative(' + GroupName + ','
+	for i in range(len(TargetDisplacement)):
+	    if (i > 0):
+		command += ','
+	    command += str(TargetDisplacement[i])
+	command += ')'
+	return self.Send(socketId, command)
 
     # GroupMotionDisable :  Set Motion disable on selected group
     def GroupMotionDisable (self, socketId, GroupName):
-        return self.Send(socketId, 'GroupMotionDisable(%s)' % GroupName )
+	return self.Send(socketId, 'GroupMotionDisable(%s)' % GroupName )
 
     # GroupMotionEnable :  Set Motion enable on selected group
     def GroupMotionEnable (self, socketId, GroupName):
-        return self.Send(socketId, 'GroupMotionEnable(%s)' % GroupName)
+	return self.Send(socketId, 'GroupMotionEnable(%s)' % GroupName)
 
 
     # GroupPositionCorrectedProfilerGet :  Return corrected profiler positions
     def GroupPositionCorrectedProfilerGet (self, socketId, GroupName, PositionX, PositionY):
-        command = 'GroupPositionCorrectedProfilerGet(' + GroupName + ',' + str(PositionX) + ',' + str(PositionY) + ',double *,double *)'
-        error, returnedString = self.Send(socketId, command)
-        if (error != 0):
-            return [error, returnedString]
-
-        i, j, retList = 0, 0, [error]
-        for paramNb in range(2):
-            while ((i+j) < len(returnedString) and returnedString[i+j] != ','):
-                j += 1
-            retList.append(eval(returnedString[i:i+j]))
-            i, j = i+j+1, 0
-        return retList
+	command = 'GroupPositionCorrectedProfilerGet(' + GroupName + ',' + str(PositionX) + ',' + str(PositionY) + ',double *,double *)'
+	error, returnedString = self.Send(socketId, command)
+	if (error != 0):
+	    return [error, returnedString]
+
+	i, j, retList = 0, 0, [error]
+	for paramNb in range(2):
+	    while ((i+j) < len(returnedString) and returnedString[i+j] != ','):
+		j += 1
+	    retList.append(eval(returnedString[i:i+j]))
+	    i, j = i+j+1, 0
+	return retList
 
 
     # GroupPositionCurrentGet :  Return current positions
     def GroupPositionCurrentGet (self, socketId, GroupName, nbElement):
-        command = 'GroupPositionCurrentGet(' + GroupName + ','
-        for i in range(nbElement):
-            if (i > 0):
-                command += ','
-            command += 'double *'
-        command += ')'
-
-        error, returnedString = self.Send(socketId, command)
-        if (error != 0):
-            return [error, returnedString]
-
-        i, j, retList = 0, 0, [error]
-        for paramNb in range(nbElement):
-            while ((i+j) < len(returnedString) and returnedString[i+j] != ','):
-                j += 1
-            retList.append(eval(returnedString[i:i+j]))
-            i, j = i+j+1, 0
-        return retList
+	command = 'GroupPositionCurrentGet(' + GroupName + ','
+	for i in range(nbElement):
+	    if (i > 0):
+		command += ','
+	    command += 'double *'
+	command += ')'
+
+	error, returnedString = self.Send(socketId, command)
+	if (error != 0):
+	    return [error, returnedString]
+
+	i, j, retList = 0, 0, [error]
+	for paramNb in range(nbElement):
+	    while ((i+j) < len(returnedString) and returnedString[i+j] != ','):
+		j += 1
+	    retList.append(eval(returnedString[i:i+j]))
+	    i, j = i+j+1, 0
+	return retList
 
     # GroupPositionPCORawEncoderGet :  Return PCO raw encoder positions
     def GroupPositionPCORawEncoderGet (self, socketId, GroupName, PositionX, PositionY):
-        command = 'GroupPositionPCORawEncoderGet(' + GroupName + ',' + str(PositionX) + ',' + str(PositionY) + ',double *,double *)'
-        error, returnedString = self.Send(socketId, command)
-        if (error != 0):
-            return [error, returnedString]
-
-        i, j, retList = 0, 0, [error]
-        for paramNb in range(2):
-            while ((i+j) < len(returnedString) and returnedString[i+j] != ','):
-                j += 1
-            retList.append(eval(returnedString[i:i+j]))
-            i, j = i+j+1, 0
-        return retList
+	command = 'GroupPositionPCORawEncoderGet(' + GroupName + ',' + str(PositionX) + ',' + str(PositionY) + ',double *,double *)'
+	error, returnedString = self.Send(socketId, command)
+	if (error != 0):
+	    return [error, returnedString]
+
+	i, j, retList = 0, 0, [error]
+	for paramNb in range(2):
+	    while ((i+j) < len(returnedString) and returnedString[i+j] != ','):
+		j += 1
+	    retList.append(eval(returnedString[i:i+j]))
+	    i, j = i+j+1, 0
+	return retList
 
     # GroupPositionSetpointGet :  Return setpoint positions
     def GroupPositionSetpointGet (self, socketId, GroupName, nbElement):
-        command = 'GroupPositionSetpointGet(' + GroupName + ','
-        for i in range(nbElement):
-            if (i > 0):
-                command += ','
-            command += 'double *'
-        command += ')'
-
-        error, returnedString = self.Send(socketId, command)
-        if (error != 0):
-            return [error, returnedString]
-
-        i, j, retList = 0, 0, [error]
-        for paramNb in range(nbElement):
-            while ((i+j) < len(returnedString) and returnedString[i+j] != ','):
-                j += 1
-            retList.append(eval(returnedString[i:i+j]))
-            i, j = i+j+1, 0
-        return retList
+	command = 'GroupPositionSetpointGet(' + GroupName + ','
+	for i in range(nbElement):
+	    if (i > 0):
+		command += ','
+	    command += 'double *'
+	command += ')'
+
+	error, returnedString = self.Send(socketId, command)
+	if (error != 0):
+	    return [error, returnedString]
+
+	i, j, retList = 0, 0, [error]
+	for paramNb in range(nbElement):
+	    while ((i+j) < len(returnedString) and returnedString[i+j] != ','):
+		j += 1
+	    retList.append(eval(returnedString[i:i+j]))
+	    i, j = i+j+1, 0
+	return retList
 
 
     # GroupPositionTargetGet :  Return target positions
     def GroupPositionTargetGet (self, socketId, GroupName, nbElement):
-        command = 'GroupPositionTargetGet(' + GroupName + ','
-        for i in range(nbElement):
-            if (i > 0):
-                command += ','
-            command += 'double *'
-        command += ')'
-
-        error, returnedString = self.Send(socketId, command)
-        if (error != 0):
-            return [error, returnedString]
-
-        i, j, retList = 0, 0, [error]
-        for paramNb in range(nbElement):
-            while ((i+j) < len(returnedString) and returnedString[i+j] != ','):
-                j += 1
-            retList.append(eval(returnedString[i:i+j]))
-            i, j = i+j+1, 0
-        return retList
+	command = 'GroupPositionTargetGet(' + GroupName + ','
+	for i in range(nbElement):
+	    if (i > 0):
+		command += ','
+	    command += 'double *'
+	command += ')'
+
+	error, returnedString = self.Send(socketId, command)
+	if (error != 0):
+	    return [error, returnedString]
+
+	i, j, retList = 0, 0, [error]
+	for paramNb in range(nbElement):
+	    while ((i+j) < len(returnedString) and returnedString[i+j] != ','):
+		j += 1
+	    retList.append(eval(returnedString[i:i+j]))
+	    i, j = i+j+1, 0
+	return retList
 
 
     # GroupReferencingActionExecute :  Execute an action in referencing mode
     def GroupReferencingActionExecute (self, socketId, PositionerName, ReferencingAction, ReferencingSensor, ReferencingParameter):
-        command = 'GroupReferencingActionExecute(' + PositionerName + ',' + ReferencingAction + ',' + ReferencingSensor + ',' + str(ReferencingParameter) + ')'
-        return self.Send(socketId, command)
+	command = 'GroupReferencingActionExecute(' + PositionerName + ',' + ReferencingAction + ',' + ReferencingSensor + ',' + str(ReferencingParameter) + ')'
+	return self.Send(socketId, command)
 
     # GroupReferencingStart :  Enter referencing mode
     def GroupReferencingStart (self, socketId, GroupName):
-        return self.Send(socketId, 'GroupReferencingStart(%s)' % GroupName)
+	return self.Send(socketId, 'GroupReferencingStart(%s)' % GroupName)
 
     # GroupReferencingStop :  Exit referencing mode
     def GroupReferencingStop (self, socketId, GroupName):
-        return self.Send(socketId, 'GroupReferencingStop(%s)' % GroupName)
+	return self.Send(socketId, 'GroupReferencingStop(%s)' % GroupName)
 
     # GroupStatusGet :  Return group status
     def GroupStatusGet (self, socketId, GroupName):
-        command = 'GroupStatusGet(' + GroupName + ',int *)'
-        error, returnedString = self.Send(socketId, command)
-        if (error != 0):
-            return [error, returnedString]
-
-        i, j, retList = 0, 0, [error]
-        while ((i+j) < len(returnedString) and returnedString[i+j] != ','):
-            j += 1
-        retList.append(eval(returnedString[i:i+j]))
-        return retList
+	command = 'GroupStatusGet(' + GroupName + ',int *)'
+	error, returnedString = self.Send(socketId, command)
+	if (error != 0):
+	    return [error, returnedString]
+
+	i, j, retList = 0, 0, [error]
+	while ((i+j) < len(returnedString) and returnedString[i+j] != ','):
+	    j += 1
+	retList.append(eval(returnedString[i:i+j]))
+	return retList
 
 
     # GroupStatusStringGet :  Return the group status string corresponding to the group status code
     def GroupStatusStringGet (self, socketId, GroupStatusCode):
-        return self.Send(socketId, 'GroupStatusStringGet(%s, char*)'  % str(GroupStatusCode))
+	return self.Send(socketId, 'GroupStatusStringGet(%s, char*)'  % str(GroupStatusCode))
 
     # GroupVelocityCurrentGet :  Return current velocities
     def GroupVelocityCurrentGet (self, socketId, GroupName, nbElement):
-        command = 'GroupVelocityCurrentGet(' + GroupName + ','
-        for i in range(nbElement):
-            if (i > 0):
-                command += ','
-            command += 'double *'
-        command += ')'
-
-        error, returnedString = self.Send(socketId, command)
-        if (error != 0):
-            return [error, returnedString]
-
-        i, j, retList = 0, 0, [error]
-        for paramNb in range(nbElement):
-            while ((i+j) < len(returnedString) and returnedString[i+j] != ','):
-                j += 1
-            retList.append(eval(returnedString[i:i+j]))
-            i, j = i+j+1, 0
-        return retList
+	command = 'GroupVelocityCurrentGet(' + GroupName + ','
+	for i in range(nbElement):
+	    if (i > 0):
+		command += ','
+	    command += 'double *'
+	command += ')'
+
+	error, returnedString = self.Send(socketId, command)
+	if (error != 0):
+	    return [error, returnedString]
+
+	i, j, retList = 0, 0, [error]
+	for paramNb in range(nbElement):
+	    while ((i+j) < len(returnedString) and returnedString[i+j] != ','):
+		j += 1
+	    retList.append(eval(returnedString[i:i+j]))
+	    i, j = i+j+1, 0
+	return retList
 
 
     # KillAll :  Put all groups in 'Not initialized' state
     def KillAll (self, socketId):
-        return self.Send(socketId, 'KillAll()')
+	return self.Send(socketId, 'KillAll()')
 
     # PositionerAnalogTrackingPositionParametersGet :  Read dynamic parameters for one axe of a group for a future analog tracking position
     def PositionerAnalogTrackingPositionParametersGet (self, socketId, PositionerName):
-        command = 'PositionerAnalogTrackingPositionParametersGet(' + PositionerName + ',char *,double *,double *,double *,double *)'
-        error, returnedString = self.Send(socketId, command)
-        if (error != 0):
-            return [error, returnedString]
-
-        i, j, retList = 0, 0, [error]
-        for paramNb in range(4):
-            while ((i+j) < len(returnedString) and returnedString[i+j] != ','):
-                j += 1
-            retList.append(eval(returnedString[i:i+j]))
-            i, j = i+j+1, 0
-        return retList
+	command = 'PositionerAnalogTrackingPositionParametersGet(' + PositionerName + ',char *,double *,double *,double *,double *)'
+	error, returnedString = self.Send(socketId, command)
+	if (error != 0):
+	    return [error, returnedString]
+
+	i, j, retList = 0, 0, [error]
+	for paramNb in range(4):
+	    while ((i+j) < len(returnedString) and returnedString[i+j] != ','):
+		j += 1
+	    retList.append(eval(returnedString[i:i+j]))
+	    i, j = i+j+1, 0
+	return retList
 
     # PositionerAnalogTrackingPositionParametersSet :  Update dynamic parameters for one axe of a group for a future analog tracking position
     def PositionerAnalogTrackingPositionParametersSet (self, socketId, PositionerName, GPIOName, Offset, Scale, Velocity, Acceleration):
-        command = 'PositionerAnalogTrackingPositionParametersSet(' + PositionerName + ',' + GPIOName + ',' + str(Offset) + ',' + str(Scale) + ',' + str(Velocity) + ',' + str(Acceleration) + ')'
-        return self.Send(socketId, command)
+	command = 'PositionerAnalogTrackingPositionParametersSet(' + PositionerName + ',' + GPIOName + ',' + str(Offset) + ',' + str(Scale) + ',' + str(Velocity) + ',' + str(Acceleration) + ')'
+	return self.Send(socketId, command)
 
     # PositionerAnalogTrackingVelocityParametersGet :  Read dynamic parameters for one axe of a group for a future analog tracking velocity
     def PositionerAnalogTrackingVelocityParametersGet (self, socketId, PositionerName):
-        command = 'PositionerAnalogTrackingVelocityParametersGet(' + PositionerName + ',char *,double *,double *,double *,int *,double *,double *)'
-        error, returnedString = self.Send(socketId, command)
-        if (error != 0):
-            return [error, returnedString]
-
-        i, j, retList = 0, 0, [error]
-        for paramNb in range(6):
-            while ((i+j) < len(returnedString) and returnedString[i+j] != ','):
-                j += 1
-            retList.append(eval(returnedString[i:i+j]))
-            i, j = i+j+1, 0
-        return retList
+	command = 'PositionerAnalogTrackingVelocityParametersGet(' + PositionerName + ',char *,double *,double *,double *,int *,double *,double *)'
+	error, returnedString = self.Send(socketId, command)
+	if (error != 0):
+	    return [error, returnedString]
+
+	i, j, retList = 0, 0, [error]
+	for paramNb in range(6):
+	    while ((i+j) < len(returnedString) and returnedString[i+j] != ','):
+		j += 1
+	    retList.append(eval(returnedString[i:i+j]))
+	    i, j = i+j+1, 0
+	return retList
 
     # PositionerAnalogTrackingVelocityParametersSet :  Update dynamic parameters for one axe of a group for a future analog tracking velocity
     def PositionerAnalogTrackingVelocityParametersSet (self, socketId, PositionerName, GPIOName, Offset, Scale, DeadBandThreshold, Order, Velocity, Acceleration):
-        command = 'PositionerAnalogTrackingVelocityParametersSet(' + PositionerName + ',' + GPIOName + ',' + str(Offset) + ',' + str(Scale) + ',' + str(DeadBandThreshold) + ',' + str(Order) + ',' + str(Velocity) + ',' + str(Acceleration) + ')'
-        return self.Send(socketId, command)
+	command = 'PositionerAnalogTrackingVelocityParametersSet(' + PositionerName + ',' + GPIOName + ',' + str(Offset) + ',' + str(Scale) + ',' + str(DeadBandThreshold) + ',' + str(Order) + ',' + str(Velocity) + ',' + str(Acceleration) + ')'
+	return self.Send(socketId, command)
 
     # PositionerBacklashGet :  Read backlash value and status
     def PositionerBacklashGet (self, socketId, PositionerName):
-        command = 'PositionerBacklashGet(' + PositionerName + ',double *,char *)'
-        error, returnedString = self.Send(socketId, command)
-        if (error != 0):
-            return [error, returnedString]
-
-        i, j, retList = 0, 0, [error]
-        for paramNb in range(2):
-            while ((i+j) < len(returnedString) and returnedString[i+j] != ','):
-                j += 1
-            retList.append(eval(returnedString[i:i+j]))
-            i, j = i+j+1, 0
-        return retList
+	command = 'PositionerBacklashGet(' + PositionerName + ',double *,char *)'
+	error, returnedString = self.Send(socketId, command)
+	if (error != 0):
+	    return [error, returnedString]
+
+	i, j, retList = 0, 0, [error]
+	for paramNb in range(2):
+	    while ((i+j) < len(returnedString) and returnedString[i+j] != ','):
+		j += 1
+	    retList.append(eval(returnedString[i:i+j]))
+	    i, j = i+j+1, 0
+	return retList
 
     # PositionerBacklashSet :  Set backlash value
     def PositionerBacklashSet (self, socketId, PositionerName, BacklashValue):
-        command = 'PositionerBacklashSet(' + PositionerName + ',' + str(BacklashValue) + ')'
-        return self.Send(socketId, command)
+	command = 'PositionerBacklashSet(' + PositionerName + ',' + str(BacklashValue) + ')'
+	return self.Send(socketId, command)
 
     # PositionerBacklashEnable :  Enable the backlash
     def PositionerBacklashEnable (self, socketId, PositionerName):
-        return self.Send(socketId, 'PositionerBacklashEnable(%s)' % PositionerName)
+	return self.Send(socketId, 'PositionerBacklashEnable(%s)' % PositionerName)
 
     # PositionerBacklashDisable :  Disable the backlash
     def PositionerBacklashDisable (self, socketId, PositionerName):
-        return self.Send(socketId, 'PositionerBacklashDisable(%s)' % PositionerName)
+	return self.Send(socketId, 'PositionerBacklashDisable(%s)' % PositionerName)
 
     # PositionerCorrectorNotchFiltersSet :  Update filters parameters
     def PositionerCorrectorNotchFiltersSet (self, socketId, PositionerName, NotchFrequency1, NotchBandwith1, NotchGain1, NotchFrequency2, NotchBandwith2, NotchGain2):
-        command = 'PositionerCorrectorNotchFiltersSet(' + PositionerName + ',' + str(NotchFrequency1) + ',' + str(NotchBandwith1) + ',' + str(NotchGain1) + ',' + str(NotchFrequency2) + ',' + str(NotchBandwith2) + ',' + str(NotchGain2) + ')'
-        return self.Send(socketId, command)
+	command = 'PositionerCorrectorNotchFiltersSet(' + PositionerName + ',' + str(NotchFrequency1) + ',' + str(NotchBandwith1) + ',' + str(NotchGain1) + ',' + str(NotchFrequency2) + ',' + str(NotchBandwith2) + ',' + str(NotchGain2) + ')'
+	return self.Send(socketId, command)
 
     # PositionerCorrectorNotchFiltersGet :  Read filters parameters
     def PositionerCorrectorNotchFiltersGet (self, socketId, PositionerName):
-        command = 'PositionerCorrectorNotchFiltersGet(' + PositionerName + ',double *,double *,double *,double *,double *,double *)'
-        error, returnedString = self.Send(socketId, command)
-        if (error != 0):
-            return [error, returnedString]
-
-        i, j, retList = 0, 0, [error]
-        for paramNb in range(6):
-            while ((i+j) < len(returnedString) and returnedString[i+j] != ','):
-                j += 1
-            retList.append(eval(returnedString[i:i+j]))
-            i, j = i+j+1, 0
-        return retList
+	command = 'PositionerCorrectorNotchFiltersGet(' + PositionerName + ',double *,double *,double *,double *,double *,double *)'
+	error, returnedString = self.Send(socketId, command)
+	if (error != 0):
+	    return [error, returnedString]
+
+	i, j, retList = 0, 0, [error]
+	for paramNb in range(6):
+	    while ((i+j) < len(returnedString) and returnedString[i+j] != ','):
+		j += 1
+	    retList.append(eval(returnedString[i:i+j]))
+	    i, j = i+j+1, 0
+	return retList
 
     # PositionerCorrectorPIDFFAccelerationSet :  Update corrector parameters
     def PositionerCorrectorPIDFFAccelerationSet (self, socketId, PositionerName, ClosedLoopStatus, KP, KI, KD, KS, IntegrationTime,
-                                                 DerivativeFilterCutOffFrequency, GKP, GKI, GKD, KForm, FeedForwardGainAcceleration):
-        command = 'PositionerCorrectorPIDFFAccelerationSet(' + PositionerName + ',' + str(ClosedLoopStatus) + ',' + \
-                  str(KP) + ',' + str(KI) + ',' + str(KD) + ',' + str(KS) + ',' + str(IntegrationTime) + ',' +\
-                  str(DerivativeFilterCutOffFrequency) + ',' + str(GKP) + ',' + str(GKI) + ',' + str(GKD) + ',' + \
-                  str(KForm) + ',' + str(FeedForwardGainAcceleration) + ')'
-        return self.Send(socketId, command)
+						 DerivativeFilterCutOffFrequency, GKP, GKI, GKD, KForm, FeedForwardGainAcceleration):
+	command = 'PositionerCorrectorPIDFFAccelerationSet(' + PositionerName + ',' + str(ClosedLoopStatus) + ',' + \
+		  str(KP) + ',' + str(KI) + ',' + str(KD) + ',' + str(KS) + ',' + str(IntegrationTime) + ',' +\
+		  str(DerivativeFilterCutOffFrequency) + ',' + str(GKP) + ',' + str(GKI) + ',' + str(GKD) + ',' + \
+		  str(KForm) + ',' + str(FeedForwardGainAcceleration) + ')'
+	return self.Send(socketId, command)
 
     # PositionerCorrectorPIDFFAccelerationGet :  Read corrector parameters
     def PositionerCorrectorPIDFFAccelerationGet (self, socketId, PositionerName):
-        command = 'PositionerCorrectorPIDFFAccelerationGet(' + PositionerName + ',bool *,double *,double *,double *,double *,double *,double *,double *,double *,double *,double *,double *)'
-        error, returnedString = self.Send(socketId, command)
-        if (error != 0):
-            return [error, returnedString]
-
-        i, j, retList = 0, 0, [error]
-        for paramNb in range(12):
-            while ((i+j) < len(returnedString) and returnedString[i+j] != ','):
-                j += 1
-            retList.append(eval(returnedString[i:i+j]))
-            i, j = i+j+1, 0
-        return retList
+	command = 'PositionerCorrectorPIDFFAccelerationGet(' + PositionerName + ',bool *,double *,double *,double *,double *,double *,double *,double *,double *,double *,double *,double *)'
+	error, returnedString = self.Send(socketId, command)
+	if (error != 0):
+	    return [error, returnedString]
+
+	i, j, retList = 0, 0, [error]
+	for paramNb in range(12):
+	    while ((i+j) < len(returnedString) and returnedString[i+j] != ','):
+		j += 1
+	    retList.append(eval(returnedString[i:i+j]))
+	    i, j = i+j+1, 0
+	return retList
 
 
     # PositionerCorrectorPIDFFVelocitySet :  Update corrector parameters
     def PositionerCorrectorPIDFFVelocitySet (self, socketId, PositionerName, ClosedLoopStatus, KP, KI, KD, KS, IntegrationTime, DerivativeFilterCutOffFrequency, GKP, GKI, GKD, KForm, FeedForwardGainVelocity):
 
-        command = 'PositionerCorrectorPIDFFVelocitySet(' + PositionerName + ',' + str(ClosedLoopStatus) + ',' + str(KP) + ',' + str(KI) + ',' + str(KD) + ',' + str(KS) + ',' + str(IntegrationTime) + ',' + str(DerivativeFilterCutOffFrequency) + ',' + str(GKP) + ',' + str(GKI) + ',' + str(GKD) + ',' + str(KForm) + ',' + str(FeedForwardGainVelocity) + ')'
-        return self.Send(socketId, command)
+	command = 'PositionerCorrectorPIDFFVelocitySet(' + PositionerName + ',' + str(ClosedLoopStatus) + ',' + str(KP) + ',' + str(KI) + ',' + str(KD) + ',' + str(KS) + ',' + str(IntegrationTime) + ',' + str(DerivativeFilterCutOffFrequency) + ',' + str(GKP) + ',' + str(GKI) + ',' + str(GKD) + ',' + str(KForm) + ',' + str(FeedForwardGainVelocity) + ')'
+	return self.Send(socketId, command)
 
 
     # PositionerCorrectorPIDFFVelocityGet :  Read corrector parameters
     def PositionerCorrectorPIDFFVelocityGet (self, socketId, PositionerName):
-        command = 'PositionerCorrectorPIDFFVelocityGet(' + PositionerName + ',bool *,double *,double *,double *,double *,double *,double *,double *,double *,double *,double *,double *)'
-        error, returnedString = self.Send(socketId, command)
-        if (error != 0):
-            return [error, returnedString]
-
-        i, j, retList = 0, 0, [error]
-        for paramNb in range(12):
-            while ((i+j) < len(returnedString) and returnedString[i+j] != ','):
-                j += 1
-            retList.append(eval(returnedString[i:i+j]))
-            i, j = i+j+1, 0
-        return retList
+	command = 'PositionerCorrectorPIDFFVelocityGet(' + PositionerName + ',bool *,double *,double *,double *,double *,double *,double *,double *,double *,double *,double *,double *)'
+	error, returnedString = self.Send(socketId, command)
+	if (error != 0):
+	    return [error, returnedString]
+
+	i, j, retList = 0, 0, [error]
+	for paramNb in range(12):
+	    while ((i+j) < len(returnedString) and returnedString[i+j] != ','):
+		j += 1
+	    retList.append(eval(returnedString[i:i+j]))
+	    i, j = i+j+1, 0
+	return retList
 
     # PositionerCorrectorPIDDualFFVoltageSet :  Update corrector parameters
     def PositionerCorrectorPIDDualFFVoltageSet (self, socketId, PositionerName, ClosedLoopStatus, KP, KI, KD, KS, IntegrationTime, DerivativeFilterCutOffFrequency, GKP, GKI, GKD, KForm, FeedForwardGainVelocity, FeedForwardGainAcceleration, Friction):
 
-        command = 'PositionerCorrectorPIDDualFFVoltageSet(' + PositionerName + ',' + str(ClosedLoopStatus) + ',' + str(KP) + ',' + str(KI) + ',' + str(KD) + ',' + str(KS) + ',' + str(IntegrationTime) + ',' + str(DerivativeFilterCutOffFrequency) + ',' + str(GKP) + ',' + str(GKI) + ',' + str(GKD) + ',' + str(KForm) + ',' + str(FeedForwardGainVelocity) + ',' + str(FeedForwardGainAcceleration) + ',' + str(Friction) + ')'
-        return self.Send(socketId, command)
+	command = 'PositionerCorrectorPIDDualFFVoltageSet(' + PositionerName + ',' + str(ClosedLoopStatus) + ',' + str(KP) + ',' + str(KI) + ',' + str(KD) + ',' + str(KS) + ',' + str(IntegrationTime) + ',' + str(DerivativeFilterCutOffFrequency) + ',' + str(GKP) + ',' + str(GKI) + ',' + str(GKD) + ',' + str(KForm) + ',' + str(FeedForwardGainVelocity) + ',' + str(FeedForwardGainAcceleration) + ',' + str(Friction) + ')'
+	return self.Send(socketId, command)
 
 
     # PositionerCorrectorPIDDualFFVoltageGet :  Read corrector parameters
     def PositionerCorrectorPIDDualFFVoltageGet (self, socketId, PositionerName):
-        command = 'PositionerCorrectorPIDDualFFVoltageGet(' + PositionerName + ',bool *,double *,double *,double *,double *,double *,double *,double *,double *,double *,double *,double *,double *,double *)'
-        error, returnedString = self.Send(socketId, command)
-        if (error != 0):
-            return [error, returnedString]
-
-        i, j, retList = 0, 0, [error]
-        for paramNb in range(14):
-            while ((i+j) < len(returnedString) and returnedString[i+j] != ','):
-                j += 1
-            retList.append(eval(returnedString[i:i+j]))
-            i, j = i+j+1, 0
-        return retList
+	command = 'PositionerCorrectorPIDDualFFVoltageGet(' + PositionerName + ',bool *,double *,double *,double *,double *,double *,double *,double *,double *,double *,double *,double *,double *,double *)'
+	error, returnedString = self.Send(socketId, command)
+	if (error != 0):
+	    return [error, returnedString]
+
+	i, j, retList = 0, 0, [error]
+	for paramNb in range(14):
+	    while ((i+j) < len(returnedString) and returnedString[i+j] != ','):
+		j += 1
+	    retList.append(eval(returnedString[i:i+j]))
+	    i, j = i+j+1, 0
+	return retList
 
     # PositionerCorrectorPIPositionSet :  Update corrector parameters
     def PositionerCorrectorPIPositionSet (self, socketId, PositionerName, ClosedLoopStatus, KP, KI, IntegrationTime):
-        command = 'PositionerCorrectorPIPositionSet(' + PositionerName + ',' + str(ClosedLoopStatus) + ',' + str(KP) + ',' + str(KI) + ',' + str(IntegrationTime) + ')'
-        return self.Send(socketId, command)
+	command = 'PositionerCorrectorPIPositionSet(' + PositionerName + ',' + str(ClosedLoopStatus) + ',' + str(KP) + ',' + str(KI) + ',' + str(IntegrationTime) + ')'
+	return self.Send(socketId, command)
 
     # PositionerCorrectorPIPositionGet :  Read corrector parameters
     def PositionerCorrectorPIPositionGet (self, socketId, PositionerName):
-        command = 'PositionerCorrectorPIPositionGet(' + PositionerName + ',bool *,double *,double *,double *)'
-        error, returnedString = self.Send(socketId, command)
-        if (error != 0):
-            return [error, returnedString]
-
-        i, j, retList = 0, 0, [error]
-        for paramNb in range(4):
-            while ((i+j) < len(returnedString) and returnedString[i+j] != ','):
-                j += 1
-            retList.append(eval(returnedString[i:i+j]))
-            i, j = i+j+1, 0
-        return retList
+	command = 'PositionerCorrectorPIPositionGet(' + PositionerName + ',bool *,double *,double *,double *)'
+	error, returnedString = self.Send(socketId, command)
+	if (error != 0):
+	    return [error, returnedString]
+
+	i, j, retList = 0, 0, [error]
+	for paramNb in range(4):
+	    while ((i+j) < len(returnedString) and returnedString[i+j] != ','):
+		j += 1
+	    retList.append(eval(returnedString[i:i+j]))
+	    i, j = i+j+1, 0
+	return retList
 
     # PositionerCorrectorTypeGet :  Read corrector type
     def PositionerCorrectorTypeGet (self, socketId, PositionerName):
-        return self.Send(socketId, 'PositionerCorrectorTypeGet(%s, char *)' % PositionerName)
+	return self.Send(socketId, 'PositionerCorrectorTypeGet(%s, char *)' % PositionerName)
 
     # PositionerCurrentVelocityAccelerationFiltersGet :  Get current velocity and acceleration cutoff frequencies
     def PositionerCurrentVelocityAccelerationFiltersGet (self, socketId, PositionerName):
-        command = 'PositionerCurrentVelocityAccelerationFiltersGet(' + PositionerName + ',double *,double *)'
-        error, returnedString = self.Send(socketId, command)
-        if (error != 0):
-            return [error, returnedString]
-
-        i, j, retList = 0, 0, [error]
-        for paramNb in range(2):
-            while ((i+j) < len(returnedString) and returnedString[i+j] != ','):
-                j += 1
-            retList.append(eval(returnedString[i:i+j]))
-            i, j = i+j+1, 0
-        return retList
+	command = 'PositionerCurrentVelocityAccelerationFiltersGet(' + PositionerName + ',double *,double *)'
+	error, returnedString = self.Send(socketId, command)
+	if (error != 0):
+	    return [error, returnedString]
+
+	i, j, retList = 0, 0, [error]
+	for paramNb in range(2):
+	    while ((i+j) < len(returnedString) and returnedString[i+j] != ','):
+		j += 1
+	    retList.append(eval(returnedString[i:i+j]))
+	    i, j = i+j+1, 0
+	return retList
 
     # PositionerCurrentVelocityAccelerationFiltersSet :  Set current velocity and acceleration cutoff frequencies
     def PositionerCurrentVelocityAccelerationFiltersSet (self, socketId, PositionerName, CurrentVelocityCutOffFrequency, CurrentAccelerationCutOffFrequency):
-        command = 'PositionerCurrentVelocityAccelerationFiltersSet(' + PositionerName + ',' + str(CurrentVelocityCutOffFrequency) + ',' + str(CurrentAccelerationCutOffFrequency) + ')'
-        return self.Send(socketId, command)
+	command = 'PositionerCurrentVelocityAccelerationFiltersSet(' + PositionerName + ',' + str(CurrentVelocityCutOffFrequency) + ',' + str(CurrentAccelerationCutOffFrequency) + ')'
+	return self.Send(socketId, command)
 
     # PositionerDriverFiltersGet :  Get driver filters parameters
     def PositionerDriverFiltersGet (self, socketId, PositionerName):
-        command = 'PositionerDriverFiltersGet(' + PositionerName + ',double *,double *,double *,double *,double *)'
-        error, returnedString = self.Send(socketId, command)
-        if (error != 0):
-            return [error, returnedString]
-
-        i, j, retList = 0, 0, [error]
-        for paramNb in range(5):
-            while ((i+j) < len(returnedString) and returnedString[i+j] != ','):
-                j += 1
-            retList.append(eval(returnedString[i:i+j]))
-            i, j = i+j+1, 0
-        return retList
+	command = 'PositionerDriverFiltersGet(' + PositionerName + ',double *,double *,double *,double *,double *)'
+	error, returnedString = self.Send(socketId, command)
+	if (error != 0):
+	    return [error, returnedString]
+
+	i, j, retList = 0, 0, [error]
+	for paramNb in range(5):
+	    while ((i+j) < len(returnedString) and returnedString[i+j] != ','):
+		j += 1
+	    retList.append(eval(returnedString[i:i+j]))
+	    i, j = i+j+1, 0
+	return retList
 
     # PositionerDriverFiltersSet :  Set driver filters parameters
     def PositionerDriverFiltersSet (self, socketId, PositionerName, KI, NotchFrequency, NotchBandwidth, NotchGain, LowpassFrequency):
-        command = 'PositionerDriverFiltersSet(' + PositionerName + ',' + str(KI) + ',' + str(NotchFrequency) + ',' + str(NotchBandwidth) + ',' + str(NotchGain) + ',' + str(LowpassFrequency) + ')'
-        return self.Send(socketId, command)
+	command = 'PositionerDriverFiltersSet(' + PositionerName + ',' + str(KI) + ',' + str(NotchFrequency) + ',' + str(NotchBandwidth) + ',' + str(NotchGain) + ',' + str(LowpassFrequency) + ')'
+	return self.Send(socketId, command)
 
     # PositionerDriverPositionOffsetsGet :  Get driver stage and gage position offset
     def PositionerDriverPositionOffsetsGet (self, socketId, PositionerName):
-        command = 'PositionerDriverPositionOffsetsGet(' + PositionerName + ',double *,double *)'
-        error, returnedString = self.Send(socketId, command)
-        if (error != 0):
-            return [error, returnedString]
-
-        i, j, retList = 0, 0, [error]
-        for paramNb in range(2):
-            while ((i+j) < len(returnedString) and returnedString[i+j] != ','):
-                j += 1
-            retList.append(eval(returnedString[i:i+j]))
-            i, j = i+j+1, 0
-        return retList
+	command = 'PositionerDriverPositionOffsetsGet(' + PositionerName + ',double *,double *)'
+	error, returnedString = self.Send(socketId, command)
+	if (error != 0):
+	    return [error, returnedString]
+
+	i, j, retList = 0, 0, [error]
+	for paramNb in range(2):
+	    while ((i+j) < len(returnedString) and returnedString[i+j] != ','):
+		j += 1
+	    retList.append(eval(returnedString[i:i+j]))
+	    i, j = i+j+1, 0
+	return retList
 
     # PositionerDriverStatusGet :  Read positioner driver status
     def PositionerDriverStatusGet (self, socketId, PositionerName):
-        command = 'PositionerDriverStatusGet(' + PositionerName + ',int *)'
-        error, returnedString = self.Send(socketId, command)
-        if (error != 0):
-            return [error, returnedString]
-
-        i, j, retList = 0, 0, [error]
-        while ((i+j) < len(returnedString) and returnedString[i+j] != ','):
-            j += 1
-        retList.append(eval(returnedString[i:i+j]))
-        return retList
+	command = 'PositionerDriverStatusGet(' + PositionerName + ',int *)'
+	error, returnedString = self.Send(socketId, command)
+	if (error != 0):
+	    return [error, returnedString]
+
+	i, j, retList = 0, 0, [error]
+	while ((i+j) < len(returnedString) and returnedString[i+j] != ','):
+	    j += 1
+	retList.append(eval(returnedString[i:i+j]))
+	return retList
 
 
     # PositionerDriverStatusStringGet :  Return the positioner driver status string corresponding to the positioner error code
     def PositionerDriverStatusStringGet (self, socketId, PositionerDriverStatus):
-        command = 'PositionerDriverStatusStringGet(' + str(PositionerDriverStatus) + ',char *)'
-        return self.Send(socketId, command)
+	command = 'PositionerDriverStatusStringGet(' + str(PositionerDriverStatus) + ',char *)'
+	return self.Send(socketId, command)
 
     # PositionerEncoderAmplitudeValuesGet :  Read analog interpolated encoder amplitude values
     def PositionerEncoderAmplitudeValuesGet (self, socketId, PositionerName):
-        command = 'PositionerEncoderAmplitudeValuesGet(' + PositionerName + ',double *,double *,double *,double *)'
-        error, returnedString = self.Send(socketId, command)
-        if (error != 0):
-            return [error, returnedString]
-
-        i, j, retList = 0, 0, [error]
-        for paramNb in range(4):
-            while ((i+j) < len(returnedString) and returnedString[i+j] != ','):
-                j += 1
-            retList.append(eval(returnedString[i:i+j]))
-            i, j = i+j+1, 0
-        return retList
+	command = 'PositionerEncoderAmplitudeValuesGet(' + PositionerName + ',double *,double *,double *,double *)'
+	error, returnedString = self.Send(socketId, command)
+	if (error != 0):
+	    return [error, returnedString]
+
+	i, j, retList = 0, 0, [error]
+	for paramNb in range(4):
+	    while ((i+j) < len(returnedString) and returnedString[i+j] != ','):
+		j += 1
+	    retList.append(eval(returnedString[i:i+j]))
+	    i, j = i+j+1, 0
+	return retList
 
     # PositionerEncoderCalibrationParametersGet :  Read analog interpolated encoder calibration parameters
     def PositionerEncoderCalibrationParametersGet (self, socketId, PositionerName):
-        command = 'PositionerEncoderCalibrationParametersGet(' + PositionerName + ',double *,double *,double *,double *)'
-        error, returnedString = self.Send(socketId, command)
-        if (error != 0):
-            return [error, returnedString]
-
-        i, j, retList = 0, 0, [error]
-        for paramNb in range(4):
-            while ((i+j) < len(returnedString) and returnedString[i+j] != ','):
-                j += 1
-            retList.append(eval(returnedString[i:i+j]))
-            i, j = i+j+1, 0
-        return retList
+	command = 'PositionerEncoderCalibrationParametersGet(' + PositionerName + ',double *,double *,double *,double *)'
+	error, returnedString = self.Send(socketId, command)
+	if (error != 0):
+	    return [error, returnedString]
+
+	i, j, retList = 0, 0, [error]
+	for paramNb in range(4):
+	    while ((i+j) < len(returnedString) and returnedString[i+j] != ','):
+		j += 1
+	    retList.append(eval(returnedString[i:i+j]))
+	    i, j = i+j+1, 0
+	return retList
 
     # PositionerErrorGet :  Read and clear positioner error code
     def PositionerErrorGet (self, socketId, PositionerName):
-        command = 'PositionerErrorGet(' + PositionerName + ',int *)'
-        error, returnedString = self.Send(socketId, command)
-        if (error != 0):
-            return [error, returnedString]
-
-        i, j, retList = 0, 0, [error]
-        while ((i+j) < len(returnedString) and returnedString[i+j] != ','):
-            j += 1
-        retList.append(eval(returnedString[i:i+j]))
-        return retList
+	command = 'PositionerErrorGet(' + PositionerName + ',int *)'
+	error, returnedString = self.Send(socketId, command)
+	if (error != 0):
+	    return [error, returnedString]
+
+	i, j, retList = 0, 0, [error]
+	while ((i+j) < len(returnedString) and returnedString[i+j] != ','):
+	    j += 1
+	retList.append(eval(returnedString[i:i+j]))
+	return retList
 
     # PositionerErrorRead :  Read only positioner error code without clear it
     def PositionerErrorRead (self, socketId, PositionerName):
-        command = 'PositionerErrorRead(' + PositionerName + ',int *)'
-        error, returnedString = self.Send(socketId, command)
-        if (error != 0):
-            return [error, returnedString]
-
-        i, j, retList = 0, 0, [error]
-        while ((i+j) < len(returnedString) and returnedString[i+j] != ','):
-            j += 1
-        retList.append(eval(returnedString[i:i+j]))
-        return retList
+	command = 'PositionerErrorRead(' + PositionerName + ',int *)'
+	error, returnedString = self.Send(socketId, command)
+	if (error != 0):
+	    return [error, returnedString]
+
+	i, j, retList = 0, 0, [error]
+	while ((i+j) < len(returnedString) and returnedString[i+j] != ','):
+	    j += 1
+	retList.append(eval(returnedString[i:i+j]))
+	return retList
 
     # PositionerErrorStringGet :  Return the positioner status string corresponding to the positioner error code
     def PositionerErrorStringGet (self, socketId, PositionerErrorCode):
-        return self.Send(socketId, 'PositionerErrorStringGet(%s, char *)' % str(PositionerErrorCode))
+	return self.Send(socketId, 'PositionerErrorStringGet(%s, char *)' % str(PositionerErrorCode))
 
     # PositionerExcitationSignalGet :  Read disturbing signal parameters
     def PositionerExcitationSignalGet (self, socketId, PositionerName):
-        command = 'PositionerExcitationSignalGet(' + PositionerName + ',int *,double *,double *,double *)'
-        error, returnedString = self.Send(socketId, command)
-        if (error != 0):
-            return [error, returnedString]
-
-        i, j, retList = 0, 0, [error]
-        for paramNb in range(4):
-            while ((i+j) < len(returnedString) and returnedString[i+j] != ','):
-                j += 1
-            retList.append(eval(returnedString[i:i+j]))
-            i, j = i+j+1, 0
-        return retList
+	command = 'PositionerExcitationSignalGet(' + PositionerName + ',int *,double *,double *,double *)'
+	error, returnedString = self.Send(socketId, command)
+	if (error != 0):
+	    return [error, returnedString]
+
+	i, j, retList = 0, 0, [error]
+	for paramNb in range(4):
+	    while ((i+j) < len(returnedString) and returnedString[i+j] != ','):
+		j += 1
+	    retList.append(eval(returnedString[i:i+j]))
+	    i, j = i+j+1, 0
+	return retList
 
     # PositionerExcitationSignalSet :  Update disturbing signal parameters
     def PositionerExcitationSignalSet (self, socketId, PositionerName, Mode, Frequency, Amplitude, Time):
-        command = 'PositionerExcitationSignalSet(' + PositionerName + ',' + str(Mode) + ',' + str(Frequency) + ',' + str(Amplitude) + ',' + str(Time) + ')'
-        return self.Send(socketId, command)
+	command = 'PositionerExcitationSignalSet(' + PositionerName + ',' + str(Mode) + ',' + str(Frequency) + ',' + str(Amplitude) + ',' + str(Time) + ')'
+	return self.Send(socketId, command)
 
     # PositionerExternalLatchPositionGet :  Read external latch position
     def PositionerExternalLatchPositionGet (self, socketId, PositionerName):
-        command = 'PositionerExternalLatchPositionGet(' + PositionerName + ',double *)'
-        error, returnedString = self.Send(socketId, command)
-        if (error != 0):
-            return [error, returnedString]
-
-        i, j, retList = 0, 0, [error]
-        while ((i+j) < len(returnedString) and returnedString[i+j] != ','):
-            j += 1
-        retList.append(eval(returnedString[i:i+j]))
-        return retList
+	command = 'PositionerExternalLatchPositionGet(' + PositionerName + ',double *)'
+	error, returnedString = self.Send(socketId, command)
+	if (error != 0):
+	    return [error, returnedString]
+
+	i, j, retList = 0, 0, [error]
+	while ((i+j) < len(returnedString) and returnedString[i+j] != ','):
+	    j += 1
+	retList.append(eval(returnedString[i:i+j]))
+	return retList
 
     # PositionerHardwareStatusGet :  Read positioner hardware status
     def PositionerHardwareStatusGet (self, socketId, PositionerName):
-        command = 'PositionerHardwareStatusGet(' + PositionerName + ',int *)'
-        error, returnedString = self.Send(socketId, command)
-        if (error != 0):
-            return [error, returnedString]
-
-        i, j, retList = 0, 0, [error]
-        while ((i+j) < len(returnedString) and returnedString[i+j] != ','):
-            j += 1
-        retList.append(eval(returnedString[i:i+j]))
-        return retList
+	command = 'PositionerHardwareStatusGet(' + PositionerName + ',int *)'
+	error, returnedString = self.Send(socketId, command)
+	if (error != 0):
+	    return [error, returnedString]
+
+	i, j, retList = 0, 0, [error]
+	while ((i+j) < len(returnedString) and returnedString[i+j] != ','):
+	    j += 1
+	retList.append(eval(returnedString[i:i+j]))
+	return retList
 
     # PositionerHardwareStatusStringGet :  Return the positioner hardware status string corresponding to the positioner error code
     def PositionerHardwareStatusStringGet (self, socketId, PositionerHardwareStatus):
-        return self.Send(socketId, 'PositionerHardwareStatusStringGet(%s, char *)' % str(PositionerHardwareStatus))
+	return self.Send(socketId, 'PositionerHardwareStatusStringGet(%s, char *)' % str(PositionerHardwareStatus))
 
     # PositionerHardInterpolatorFactorGet :  Get hard interpolator parameters
     def PositionerHardInterpolatorFactorGet (self, socketId, PositionerName):
-        command = 'PositionerHardInterpolatorFactorGet(' + PositionerName + ',int *)'
-        error, returnedString = self.Send(socketId, command)
-        if (error != 0):
-            return [error, returnedString]
-
-        i, j, retList = 0, 0, [error]
-        while ((i+j) < len(returnedString) and returnedString[i+j] != ','):
-            j += 1
-        retList.append(eval(returnedString[i:i+j]))
-        return retList
+	command = 'PositionerHardInterpolatorFactorGet(' + PositionerName + ',int *)'
+	error, returnedString = self.Send(socketId, command)
+	if (error != 0):
+	    return [error, returnedString]
+
+	i, j, retList = 0, 0, [error]
+	while ((i+j) < len(returnedString) and returnedString[i+j] != ','):
+	    j += 1
+	retList.append(eval(returnedString[i:i+j]))
+	return retList
 
     # PositionerHardInterpolatorFactorSet :  Set hard interpolator parameters
     def PositionerHardInterpolatorFactorSet (self, socketId, PositionerName, InterpolationFactor):
-        command = 'PositionerHardInterpolatorFactorSet(' + PositionerName + ',' + str(InterpolationFactor) + ')'
-        return self.Send(socketId, command)
+	command = 'PositionerHardInterpolatorFactorSet(' + PositionerName + ',' + str(InterpolationFactor) + ')'
+	return self.Send(socketId, command)
 
     # PositionerMaximumVelocityAndAccelerationGet :  Return maximum velocity and acceleration of the positioner
     def PositionerMaximumVelocityAndAccelerationGet (self, socketId, PositionerName):
-        command = 'PositionerMaximumVelocityAndAccelerationGet(' + PositionerName + ',double *,double *)'
-        error, returnedString = self.Send(socketId, command)
-        if (error != 0):
-            return [error, returnedString]
-
-        i, j, retList = 0, 0, [error]
-        for paramNb in range(2):
-            while ((i+j) < len(returnedString) and returnedString[i+j] != ','):
-                j += 1
-            retList.append(eval(returnedString[i:i+j]))
-            i, j = i+j+1, 0
-        return retList
+	command = 'PositionerMaximumVelocityAndAccelerationGet(' + PositionerName + ',double *,double *)'
+	error, returnedString = self.Send(socketId, command)
+	if (error != 0):
+	    return [error, returnedString]
+
+	i, j, retList = 0, 0, [error]
+	for paramNb in range(2):
+	    while ((i+j) < len(returnedString) and returnedString[i+j] != ','):
+		j += 1
+	    retList.append(eval(returnedString[i:i+j]))
+	    i, j = i+j+1, 0
+	return retList
 
     # PositionerMotionDoneGet :  Read motion done parameters
     def PositionerMotionDoneGet (self, socketId, PositionerName):
-        command = 'PositionerMotionDoneGet(' + PositionerName + ',double *,double *,double *,double *,double *)'
-        error, returnedString = self.Send(socketId, command)
-        if (error != 0):
-            return [error, returnedString]
-
-        i, j, retList = 0, 0, [error]
-        for paramNb in range(5):
-            while ((i+j) < len(returnedString) and returnedString[i+j] != ','):
-                j += 1
-            retList.append(eval(returnedString[i:i+j]))
-            i, j = i+j+1, 0
-        return retList
+	command = 'PositionerMotionDoneGet(' + PositionerName + ',double *,double *,double *,double *,double *)'
+	error, returnedString = self.Send(socketId, command)
+	if (error != 0):
+	    return [error, returnedString]
+
+	i, j, retList = 0, 0, [error]
+	for paramNb in range(5):
+	    while ((i+j) < len(returnedString) and returnedString[i+j] != ','):
+		j += 1
+	    retList.append(eval(returnedString[i:i+j]))
+	    i, j = i+j+1, 0
+	return retList
 
     # PositionerMotionDoneSet :  Update motion done parameters
     def PositionerMotionDoneSet (self, socketId, PositionerName, PositionWindow, VelocityWindow, CheckingTime, MeanPeriod, TimeOut):
-        command = 'PositionerMotionDoneSet(' + PositionerName + ',' + str(PositionWindow) + ',' + str(VelocityWindow) + ',' + str(CheckingTime) + ',' + str(MeanPeriod) + ',' + str(TimeOut) + ')'
-        return self.Send(socketId, command)
+	command = 'PositionerMotionDoneSet(' + PositionerName + ',' + str(PositionWindow) + ',' + str(VelocityWindow) + ',' + str(CheckingTime) + ',' + str(MeanPeriod) + ',' + str(TimeOut) + ')'
+	return self.Send(socketId, command)
 
     # PositionerPositionCompareAquadBAlwaysEnable :  Enable AquadB signal in always mode
     def PositionerPositionCompareAquadBAlwaysEnable (self, socketId, PositionerName):
-        command = 'PositionerPositionCompareAquadBAlwaysEnable(' + PositionerName + ')'
-        return self.Send(socketId, command)
+	command = 'PositionerPositionCompareAquadBAlwaysEnable(' + PositionerName + ')'
+	return self.Send(socketId, command)
 
     # PositionerPositionCompareAquadBWindowedGet :  Read position compare AquadB windowed parameters
     def PositionerPositionCompareAquadBWindowedGet (self, socketId, PositionerName):
-        command = 'PositionerPositionCompareAquadBWindowedGet(' + PositionerName + ',double *,double *,bool *)'
-        error, returnedString = self.Send(socketId, command)
-        if (error != 0):
-            return [error, returnedString]
-
-        i, j, retList = 0, 0, [error]
-        for paramNb in range(3):
-            while ((i+j) < len(returnedString) and returnedString[i+j] != ','):
-                j += 1
-            retList.append(eval(returnedString[i:i+j]))
-            i, j = i+j+1, 0
-        return retList
+	command = 'PositionerPositionCompareAquadBWindowedGet(' + PositionerName + ',double *,double *,bool *)'
+	error, returnedString = self.Send(socketId, command)
+	if (error != 0):
+	    return [error, returnedString]
+
+	i, j, retList = 0, 0, [error]
+	for paramNb in range(3):
+	    while ((i+j) < len(returnedString) and returnedString[i+j] != ','):
+		j += 1
+	    retList.append(eval(returnedString[i:i+j]))
+	    i, j = i+j+1, 0
+	return retList
 
     # PositionerPositionCompareAquadBWindowedSet :  Set position compare AquadB windowed parameters
     def PositionerPositionCompareAquadBWindowedSet (self, socketId, PositionerName, MinimumPosition, MaximumPosition):
-        command = 'PositionerPositionCompareAquadBWindowedSet(' + PositionerName + ',' + str(MinimumPosition) + ',' + str(MaximumPosition) + ')'
-        return self.Send(socketId, command)
+	command = 'PositionerPositionCompareAquadBWindowedSet(' + PositionerName + ',' + str(MinimumPosition) + ',' + str(MaximumPosition) + ')'
+	return self.Send(socketId, command)
 
     # PositionerPositionCompareGet :  Read position compare parameters
     def PositionerPositionCompareGet (self, socketId, PositionerName):
-        command = 'PositionerPositionCompareGet(' + PositionerName + ',double *,double *,double *,bool *)'
-        error, returnedString = self.Send(socketId, command)
-        if (error != 0):
-            return [error, returnedString]
-
-        i, j, retList = 0, 0, [error]
-        for paramNb in range(4):
-            while ((i+j) < len(returnedString) and returnedString[i+j] != ','):
-                j += 1
-            retList.append(eval(returnedString[i:i+j]))
-            i, j = i+j+1, 0
-        return retList
+	command = 'PositionerPositionCompareGet(' + PositionerName + ',double *,double *,double *,bool *)'
+	error, returnedString = self.Send(socketId, command)
+	if (error != 0):
+	    return [error, returnedString]
+
+	i, j, retList = 0, 0, [error]
+	for paramNb in range(4):
+	    while ((i+j) < len(returnedString) and returnedString[i+j] != ','):
+		j += 1
+	    retList.append(eval(returnedString[i:i+j]))
+	    i, j = i+j+1, 0
+	return retList
 
     # PositionerPositionCompareSet :  Set position compare parameters
     def PositionerPositionCompareSet (self, socketId, PositionerName, MinimumPosition, MaximumPosition, PositionStep):
-        command = 'PositionerPositionCompareSet(' + PositionerName + ',' + str(MinimumPosition) + ',' + str(MaximumPosition) + ',' + str(PositionStep) + ')'
-        return self.Send(socketId, command)
+	command = 'PositionerPositionCompareSet(' + PositionerName + ',' + str(MinimumPosition) + ',' + str(MaximumPosition) + ',' + str(PositionStep) + ')'
+	return self.Send(socketId, command)
 
     # PositionerPositionCompareEnable :  Enable position compare
     def PositionerPositionCompareEnable (self, socketId, PositionerName):
-        command = 'PositionerPositionCompareEnable(' + PositionerName + ')'
-        return self.Send(socketId, command)
+	command = 'PositionerPositionCompareEnable(' + PositionerName + ')'
+	return self.Send(socketId, command)
 
     # PositionerPositionCompareDisable :  Disable position compare
     def PositionerPositionCompareDisable (self, socketId, PositionerName):
-        command = 'PositionerPositionCompareDisable(' + PositionerName + ')'
-        return self.Send(socketId, command)
+	command = 'PositionerPositionCompareDisable(' + PositionerName + ')'
+	return self.Send(socketId, command)
 
     # PositionerPositionComparePulseParametersGet :  Get position compare PCO pulse parameters
     def PositionerPositionComparePulseParametersGet (self, socketId, PositionerName):
-        command = 'PositionerPositionComparePulseParametersGet(' + PositionerName + ',double *,double *)'
-        error, returnedString = self.Send(socketId, command)
-        if (error != 0):
-            return [error, returnedString]
-
-        i, j, retList = 0, 0, [error]
-        for paramNb in range(2):
-            while ((i+j) < len(returnedString) and returnedString[i+j] != ','):
-                j += 1
-            retList.append(eval(returnedString[i:i+j]))
-            i, j = i+j+1, 0
-        return retList
+	command = 'PositionerPositionComparePulseParametersGet(' + PositionerName + ',double *,double *)'
+	error, returnedString = self.Send(socketId, command)
+	if (error != 0):
+	    return [error, returnedString]
+
+	i, j, retList = 0, 0, [error]
+	for paramNb in range(2):
+	    while ((i+j) < len(returnedString) and returnedString[i+j] != ','):
+		j += 1
+	    retList.append(eval(returnedString[i:i+j]))
+	    i, j = i+j+1, 0
+	return retList
 
     # PositionerPositionComparePulseParametersSet :  Set position compare PCO pulse parameters
     def PositionerPositionComparePulseParametersSet (self, socketId, PositionerName, PCOPulseWidth, EncoderSettlingTime):
-        command = 'PositionerPositionComparePulseParametersSet(' + PositionerName + ',' + str(PCOPulseWidth) + ',' + str(EncoderSettlingTime) + ')'
-        return self.Send(socketId, command)
+	command = 'PositionerPositionComparePulseParametersSet(' + PositionerName + ',' + str(PCOPulseWidth) + ',' + str(EncoderSettlingTime) + ')'
+	return self.Send(socketId, command)
 
     # PositionerRawEncoderPositionGet :  Get the raw encoder position
     def PositionerRawEncoderPositionGet (self, socketId, PositionerName, UserEncoderPosition):
-        command = 'PositionerRawEncoderPositionGet(' + PositionerName + ',' + str(UserEncoderPosition) + ',double *)'
-        error, returnedString = self.Send(socketId, command)
-        if (error != 0):
-            return [error, returnedString]
-
-        i, j, retList = 0, 0, [error]
-        while ((i+j) < len(returnedString) and returnedString[i+j] != ','):
-            j += 1
-        retList.append(eval(returnedString[i:i+j]))
-        return retList
+	command = 'PositionerRawEncoderPositionGet(' + PositionerName + ',' + str(UserEncoderPosition) + ',double *)'
+	error, returnedString = self.Send(socketId, command)
+	if (error != 0):
+	    return [error, returnedString]
+
+	i, j, retList = 0, 0, [error]
+	while ((i+j) < len(returnedString) and returnedString[i+j] != ','):
+	    j += 1
+	retList.append(eval(returnedString[i:i+j]))
+	return retList
 
     # PositionersEncoderIndexDifferenceGet :  Return the difference between index of primary axis and secondary axis (only after homesearch)
     def PositionersEncoderIndexDifferenceGet (self, socketId, PositionerName):
-        command = 'PositionersEncoderIndexDifferenceGet(' + PositionerName + ',double *)'
-        error, returnedString = self.Send(socketId, command)
-        if (error != 0):
-            return [error, returnedString]
-
-        i, j, retList = 0, 0, [error]
-        while ((i+j) < len(returnedString) and returnedString[i+j] != ','):
-            j += 1
-        retList.append(eval(returnedString[i:i+j]))
-        return retList
+	command = 'PositionersEncoderIndexDifferenceGet(' + PositionerName + ',double *)'
+	error, returnedString = self.Send(socketId, command)
+	if (error != 0):
+	    return [error, returnedString]
+
+	i, j, retList = 0, 0, [error]
+	while ((i+j) < len(returnedString) and returnedString[i+j] != ','):
+	    j += 1
+	retList.append(eval(returnedString[i:i+j]))
+	return retList
 
     # PositionerSGammaExactVelocityAjustedDisplacementGet :  Return adjusted displacement to get exact velocity
     def PositionerSGammaExactVelocityAjustedDisplacementGet (self, socketId, PositionerName, DesiredDisplacement):
-        command = 'PositionerSGammaExactVelocityAjustedDisplacementGet(' + PositionerName + ',' + str(DesiredDisplacement) + ',double *)'
-        error, returnedString = self.Send(socketId, command)
-        if (error != 0):
-            return [error, returnedString]
-
-        i, j, retList = 0, 0, [error]
-        while ((i+j) < len(returnedString) and returnedString[i+j] != ','):
-            j += 1
-        retList.append(eval(returnedString[i:i+j]))
-        return retList
+	command = 'PositionerSGammaExactVelocityAjustedDisplacementGet(' + PositionerName + ',' + str(DesiredDisplacement) + ',double *)'
+	error, returnedString = self.Send(socketId, command)
+	if (error != 0):
+	    return [error, returnedString]
+
+	i, j, retList = 0, 0, [error]
+	while ((i+j) < len(returnedString) and returnedString[i+j] != ','):
+	    j += 1
+	retList.append(eval(returnedString[i:i+j]))
+	return retList
 
     # PositionerSGammaParametersGet :  Read dynamic parameters for one axe of a group for a future displacement
     def PositionerSGammaParametersGet (self, socketId, PositionerName):
-        command = 'PositionerSGammaParametersGet(' + PositionerName + ',double *,double *,double *,double *)'
-        error, returnedString = self.Send(socketId, command)
-        if (error != 0):
-            return [error, returnedString]
-
-        i, j, retList = 0, 0, [error]
-        for paramNb in range(4):
-            while ((i+j) < len(returnedString) and returnedString[i+j] != ','):
-                j += 1
-            retList.append(eval(returnedString[i:i+j]))
-            i, j = i+j+1, 0
-        return retList
+	command = 'PositionerSGammaParametersGet(' + PositionerName + ',double *,double *,double *,double *)'
+	error, returnedString = self.Send(socketId, command)
+	if (error != 0):
+	    return [error, returnedString]
+
+	i, j, retList = 0, 0, [error]
+	for paramNb in range(4):
+	    while ((i+j) < len(returnedString) and returnedString[i+j] != ','):
+		j += 1
+	    retList.append(eval(returnedString[i:i+j]))
+	    i, j = i+j+1, 0
+	return retList
 
     # PositionerSGammaParametersSet :  Update dynamic parameters for one axe of a group for a future displacement
     def PositionerSGammaParametersSet (self, socketId, PositionerName, Velocity, Acceleration, MinimumTjerkTime, MaximumTjerkTime):
-        command = 'PositionerSGammaParametersSet(' + PositionerName + ',' + str(Velocity) + ',' + str(Acceleration) + ',' + str(MinimumTjerkTime) + ',' + str(MaximumTjerkTime) + ')'
-        return self.Send(socketId, command)
+	command = 'PositionerSGammaParametersSet(' + PositionerName + ',' + str(Velocity) + ',' + str(Acceleration) + ',' + str(MinimumTjerkTime) + ',' + str(MaximumTjerkTime) + ')'
+	return self.Send(socketId, command)
 
     # PositionerSGammaPreviousMotionTimesGet :  Read SettingTime and SettlingTime
     def PositionerSGammaPreviousMotionTimesGet (self, socketId, PositionerName):
-        command = 'PositionerSGammaPreviousMotionTimesGet(' + PositionerName + ',double *,double *)'
-        error, returnedString = self.Send(socketId, command)
-        if (error != 0):
-            return [error, returnedString]
-
-        i, j, retList = 0, 0, [error]
-        for paramNb in range(2):
-            while ((i+j) < len(returnedString) and returnedString[i+j] != ','):
-                j += 1
-            retList.append(eval(returnedString[i:i+j]))
-            i, j = i+j+1, 0
-        return retList
+	command = 'PositionerSGammaPreviousMotionTimesGet(' + PositionerName + ',double *,double *)'
+	error, returnedString = self.Send(socketId, command)
+	if (error != 0):
+	    return [error, returnedString]
+
+	i, j, retList = 0, 0, [error]
+	for paramNb in range(2):
+	    while ((i+j) < len(returnedString) and returnedString[i+j] != ','):
+		j += 1
+	    retList.append(eval(returnedString[i:i+j]))
+	    i, j = i+j+1, 0
+	return retList
 
     # PositionerStageParameterGet :  Return the stage parameter
     def PositionerStageParameterGet (self, socketId, PositionerName, ParameterName):
-        command = 'PositionerStageParameterGet(' + PositionerName + ',' + ParameterName + ',char *)'
-        return self.Send(socketId, command)
+	command = 'PositionerStageParameterGet(' + PositionerName + ',' + ParameterName + ',char *)'
+	return self.Send(socketId, command)
 
     # PositionerStageParameterSet :  Save the stage parameter
     def PositionerStageParameterSet (self, socketId, PositionerName, ParameterName, ParameterValue):
-        command = 'PositionerStageParameterSet(' + PositionerName + ',' + ParameterName + ',' + ParameterValue + ')'
-        return self.Send(socketId, command)
+	command = 'PositionerStageParameterSet(' + PositionerName + ',' + ParameterName + ',' + ParameterValue + ')'
+	return self.Send(socketId, command)
 
     # PositionerTimeFlasherGet :  Read time flasher parameters
     def PositionerTimeFlasherGet (self, socketId, PositionerName):
-        command = 'PositionerTimeFlasherGet(' + PositionerName + ',double *,double *,double *,bool *)'
-        error, returnedString = self.Send(socketId, command)
-        if (error != 0):
-            return [error, returnedString]
-
-        i, j, retList = 0, 0, [error]
-        for paramNb in range(4):
-            while ((i+j) < len(returnedString) and returnedString[i+j] != ','):
-                j += 1
-            retList.append(eval(returnedString[i:i+j]))
-            i, j = i+j+1, 0
-        return retList
+	command = 'PositionerTimeFlasherGet(' + PositionerName + ',double *,double *,double *,bool *)'
+	error, returnedString = self.Send(socketId, command)
+	if (error != 0):
+	    return [error, returnedString]
+
+	i, j, retList = 0, 0, [error]
+	for paramNb in range(4):
+	    while ((i+j) < len(returnedString) and returnedString[i+j] != ','):
+		j += 1
+	    retList.append(eval(returnedString[i:i+j]))
+	    i, j = i+j+1, 0
+	return retList
 
     # PositionerTimeFlasherSet :  Set time flasher parameters
     def PositionerTimeFlasherSet (self, socketId, PositionerName, MinimumPosition, MaximumPosition, TimeInterval):
-        command = 'PositionerTimeFlasherSet(' + PositionerName + ',' + str(MinimumPosition) + ',' + str(MaximumPosition) + ',' + str(TimeInterval) + ')'
-        return self.Send(socketId, command)
+	command = 'PositionerTimeFlasherSet(' + PositionerName + ',' + str(MinimumPosition) + ',' + str(MaximumPosition) + ',' + str(TimeInterval) + ')'
+	return self.Send(socketId, command)
 
     # PositionerTimeFlasherEnable :  Enable time flasher
     def PositionerTimeFlasherEnable (self, socketId, PositionerName):
-        return self.Send(socketId,  'PositionerTimeFlasherEnable(%s)' % PositionerName )
+	return self.Send(socketId,  'PositionerTimeFlasherEnable(%s)' % PositionerName )
 
     # PositionerTimeFlasherDisable :  Disable time flasher
     def PositionerTimeFlasherDisable (self, socketId, PositionerName):
-        return self.Send(socketId, 'PositionerTimeFlasherDisable(%s)' % PositionerName)
+	return self.Send(socketId, 'PositionerTimeFlasherDisable(%s)' % PositionerName)
 
     # PositionerUserTravelLimitsGet :  Read UserMinimumTarget and UserMaximumTarget
     def PositionerUserTravelLimitsGet (self, socketId, PositionerName):
-        command = 'PositionerUserTravelLimitsGet(' + PositionerName + ',double *,double *)'
-        error, returnedString = self.Send(socketId, command)
-        if (error != 0):
-            return [error, returnedString]
-
-        i, j, retList = 0, 0, [error]
-        for paramNb in range(2):
-            while ((i+j) < len(returnedString) and returnedString[i+j] != ','):
-                j += 1
-            retList.append(eval(returnedString[i:i+j]))
-            i, j = i+j+1, 0
-        return retList
+	command = 'PositionerUserTravelLimitsGet(' + PositionerName + ',double *,double *)'
+	error, returnedString = self.Send(socketId, command)
+	if (error != 0):
+	    return [error, returnedString]
+
+	i, j, retList = 0, 0, [error]
+	for paramNb in range(2):
+	    while ((i+j) < len(returnedString) and returnedString[i+j] != ','):
+		j += 1
+	    retList.append(eval(returnedString[i:i+j]))
+	    i, j = i+j+1, 0
+	return retList
 
 
     # PositionerUserTravelLimitsSet :  Update UserMinimumTarget and UserMaximumTarget
     def PositionerUserTravelLimitsSet (self, socketId, PositionerName, UserMinimumTarget, UserMaximumTarget):
-        command = 'PositionerUserTravelLimitsSet(' + PositionerName + ',' + str(UserMinimumTarget) + ',' + str(UserMaximumTarget) + ')'
-        return self.Send(socketId, command)
+	command = 'PositionerUserTravelLimitsSet(' + PositionerName + ',' + str(UserMinimumTarget) + ',' + str(UserMaximumTarget) + ')'
+	return self.Send(socketId, command)
 
     # PositionerDACOffsetGet :  Get DAC offsets
     def PositionerDACOffsetGet (self, socketId, PositionerName):
-        command = 'PositionerDACOffsetGet(' + PositionerName + ',short *,short *)'
-        error, returnedString = self.Send(socketId, command)
-        if (error != 0):
-            return [error, returnedString]
-
-        i, j, retList = 0, 0, [error]
-        for paramNb in range(2):
-            while ((i+j) < len(returnedString) and returnedString[i+j] != ','):
-                j += 1
-            retList.append(eval(returnedString[i:i+j]))
-            i, j = i+j+1, 0
-        return retList
+	command = 'PositionerDACOffsetGet(' + PositionerName + ',short *,short *)'
+	error, returnedString = self.Send(socketId, command)
+	if (error != 0):
+	    return [error, returnedString]
+
+	i, j, retList = 0, 0, [error]
+	for paramNb in range(2):
+	    while ((i+j) < len(returnedString) and returnedString[i+j] != ','):
+		j += 1
+	    retList.append(eval(returnedString[i:i+j]))
+	    i, j = i+j+1, 0
+	return retList
 
     # PositionerDACOffsetSet :  Set DAC offsets
     def PositionerDACOffsetSet (self, socketId, PositionerName, DACOffset1, DACOffset2):
-        command = 'PositionerDACOffsetSet(' + PositionerName + ',' + str(DACOffset1) + ',' + str(DACOffset2) + ')'
-        return self.Send(socketId, command)
+	command = 'PositionerDACOffsetSet(' + PositionerName + ',' + str(DACOffset1) + ',' + str(DACOffset2) + ')'
+	return self.Send(socketId, command)
 
     # PositionerDACOffsetDualGet :  Get dual DAC offsets
     def PositionerDACOffsetDualGet (self, socketId, PositionerName):
-        command = 'PositionerDACOffsetDualGet(' + PositionerName + ',short *,short *,short *,short *)'
-        error, returnedString = self.Send(socketId, command)
-        if (error != 0):
-            return [error, returnedString]
-
-        i, j, retList = 0, 0, [error]
-        for paramNb in range(4):
-            while ((i+j) < len(returnedString) and returnedString[i+j] != ','):
-                j += 1
-            retList.append(eval(returnedString[i:i+j]))
-            i, j = i+j+1, 0
-        return retList
+	command = 'PositionerDACOffsetDualGet(' + PositionerName + ',short *,short *,short *,short *)'
+	error, returnedString = self.Send(socketId, command)
+	if (error != 0):
+	    return [error, returnedString]
+
+	i, j, retList = 0, 0, [error]
+	for paramNb in range(4):
+	    while ((i+j) < len(returnedString) and returnedString[i+j] != ','):
+		j += 1
+	    retList.append(eval(returnedString[i:i+j]))
+	    i, j = i+j+1, 0
+	return retList
 
 
     # PositionerDACOffsetDualSet :  Set dual DAC offsets
     def PositionerDACOffsetDualSet (self, socketId, PositionerName, PrimaryDACOffset1, PrimaryDACOffset2, SecondaryDACOffset1, SecondaryDACOffset2):
-        command = 'PositionerDACOffsetDualSet(' + PositionerName + ',' + str(PrimaryDACOffset1) + ',' + str(PrimaryDACOffset2) + ',' + str(SecondaryDACOffset1) + ',' + str(SecondaryDACOffset2) + ')'
-        return self.Send(socketId, command)
+	command = 'PositionerDACOffsetDualSet(' + PositionerName + ',' + str(PrimaryDACOffset1) + ',' + str(PrimaryDACOffset2) + ',' + str(SecondaryDACOffset1) + ',' + str(SecondaryDACOffset2) + ')'
+	return self.Send(socketId, command)
 
     # PositionerCorrectorAutoTuning :  Astrom&Hagglund based auto-tuning
     def PositionerCorrectorAutoTuning (self, socketId, PositionerName, TuningMode):
-        command = 'PositionerCorrectorAutoTuning(' + PositionerName + ',' + str(TuningMode) + ',double *,double *,double *)'
-        return self.Send(socketId, command)
-        if (error != 0):
-            return [error, returnedString]
-
-        i, j, retList = 0, 0, [error]
-        for paramNb in range(3):
-            while ((i+j) < len(returnedString) and returnedString[i+j] != ','):
-                j += 1
-            retList.append(eval(returnedString[i:i+j]))
-            i, j = i+j+1, 0
-        return retList
+	command = 'PositionerCorrectorAutoTuning(' + PositionerName + ',' + str(TuningMode) + ',double *,double *,double *)'
+	return self.Send(socketId, command)
+	if (error != 0):
+	    return [error, returnedString]
+
+	i, j, retList = 0, 0, [error]
+	for paramNb in range(3):
+	    while ((i+j) < len(returnedString) and returnedString[i+j] != ','):
+		j += 1
+	    retList.append(eval(returnedString[i:i+j]))
+	    i, j = i+j+1, 0
+	return retList
 
     # PositionerAccelerationAutoScaling :  Astrom&Hagglund based auto-scaling
     def PositionerAccelerationAutoScaling (self, socketId, PositionerName):
-        command = 'PositionerAccelerationAutoScaling(' + PositionerName + ',double *)'
-        error, returnedString = self.Send(socketId, command)
-        if (error != 0):
-            return [error, returnedString]
-
-        i, j, retList = 0, 0, [error]
-        while ((i+j) < len(returnedString) and returnedString[i+j] != ','):
-            j += 1
-        retList.append(eval(returnedString[i:i+j]))
-        return retList
+	command = 'PositionerAccelerationAutoScaling(' + PositionerName + ',double *)'
+	error, returnedString = self.Send(socketId, command)
+	if (error != 0):
+	    return [error, returnedString]
+
+	i, j, retList = 0, 0, [error]
+	while ((i+j) < len(returnedString) and returnedString[i+j] != ','):
+	    j += 1
+	retList.append(eval(returnedString[i:i+j]))
+	return retList
 
     # MultipleAxesPVTVerification :  Multiple axes PVT trajectory verification
     def MultipleAxesPVTVerification (self, socketId, GroupName, TrajectoryFileName):
-        command = 'MultipleAxesPVTVerification(' + GroupName + ',' + TrajectoryFileName + ')'
-        return self.Send(socketId, command)
+	command = 'MultipleAxesPVTVerification(' + GroupName + ',' + TrajectoryFileName + ')'
+	return self.Send(socketId, command)
 
     # MultipleAxesPVTVerificationResultGet :  Multiple axes PVT trajectory verification result get
     def MultipleAxesPVTVerificationResultGet (self, socketId, PositionerName):
-        command = 'MultipleAxesPVTVerificationResultGet(' + PositionerName + ',char *,double *,double *,double *,double *)'
-        error, returnedString = self.Send(socketId, command)
-        if (error != 0):
-            return [error, returnedString]
-
-        i, j, retList = 0, 0, [error]
-        for paramNb in range(4):
-            while ((i+j) < len(returnedString) and returnedString[i+j] != ','):
-                j += 1
-            retList.append(eval(returnedString[i:i+j]))
-            i, j = i+j+1, 0
-        return retList
+	command = 'MultipleAxesPVTVerificationResultGet(' + PositionerName + ',char *,double *,double *,double *,double *)'
+	error, returnedString = self.Send(socketId, command)
+	if (error != 0):
+	    return [error, returnedString]
+
+	i, j, retList = 0, 0, [error]
+	for paramNb in range(4):
+	    while ((i+j) < len(returnedString) and returnedString[i+j] != ','):
+		j += 1
+	    retList.append(eval(returnedString[i:i+j]))
+	    i, j = i+j+1, 0
+	return retList
 
     # MultipleAxesPVTExecution :  Multiple axes PVT trajectory execution
     def MultipleAxesPVTExecution (self, socketId, GroupName, TrajectoryFileName, ExecutionNumber):
-        command = 'MultipleAxesPVTExecution(' + GroupName + ',' + TrajectoryFileName + ',' + str(ExecutionNumber) + ')'
-        return self.Send(socketId, command)
+	command = 'MultipleAxesPVTExecution(' + GroupName + ',' + TrajectoryFileName + ',' + str(ExecutionNumber) + ')'
+	return self.Send(socketId, command)
 
     # MultipleAxesPVTParametersGet :  Multiple axes PVT trajectory get parameters
     def MultipleAxesPVTParametersGet (self, socketId, GroupName):
-        command = 'MultipleAxesPVTParametersGet(' + GroupName + ',char *,int *)'
-        error, returnedString = self.Send(socketId, command)
-        if (error != 0):
-            return [error, returnedString]
-
-        i, j, retList = 0, 0, [error]
-        while ((i+j) < len(returnedString) and returnedString[i+j] != ','):
-            j += 1
-        retList.append(eval(returnedString[i:i+j]))
-        return retList
+	command = 'MultipleAxesPVTParametersGet(' + GroupName + ',char *,int *)'
+	error, returnedString = self.Send(socketId, command)
+	if (error != 0):
+	    return [error, returnedString]
+
+	i, j, retList = 0, 0, [error]
+	while ((i+j) < len(returnedString) and returnedString[i+j] != ','):
+	    j += 1
+	retList.append(eval(returnedString[i:i+j]))
+	return retList
 
     # MultipleAxesPVTPulseOutputSet :  Configure pulse output on trajectory
     def MultipleAxesPVTPulseOutputSet (self, socketId, GroupName, StartElement, EndElement, TimeInterval):
-        command = 'MultipleAxesPVTPulseOutputSet(' + GroupName + ',' + str(StartElement) + ',' + str(EndElement) + ',' + str(TimeInterval) + ')'
-        return self.Send(socketId, command)
+	command = 'MultipleAxesPVTPulseOutputSet(' + GroupName + ',' + str(StartElement) + ',' + str(EndElement) + ',' + str(TimeInterval) + ')'
+	return self.Send(socketId, command)
 
     # MultipleAxesPVTPulseOutputGet :  Get pulse output on trajectory configuration
     def MultipleAxesPVTPulseOutputGet (self, socketId, GroupName):
-        command = 'MultipleAxesPVTPulseOutputGet(' + GroupName + ',int *,int *,double *)'
-        error, returnedString = self.Send(socketId, command)
-        if (error != 0):
-            return [error, returnedString]
-
-        i, j, retList = 0, 0, [error]
-        for paramNb in range(3):
-            while ((i+j) < len(returnedString) and returnedString[i+j] != ','):
-                j += 1
-            retList.append(eval(returnedString[i:i+j]))
-            i, j = i+j+1, 0
-        return retList
+	command = 'MultipleAxesPVTPulseOutputGet(' + GroupName + ',int *,int *,double *)'
+	error, returnedString = self.Send(socketId, command)
+	if (error != 0):
+	    return [error, returnedString]
+
+	i, j, retList = 0, 0, [error]
+	for paramNb in range(3):
+	    while ((i+j) < len(returnedString) and returnedString[i+j] != ','):
+		j += 1
+	    retList.append(eval(returnedString[i:i+j]))
+	    i, j = i+j+1, 0
+	return retList
 
     # SingleAxisSlaveModeEnable :  Enable the slave mode
     def SingleAxisSlaveModeEnable (self, socketId, GroupName):
-        return self.Send(socketId, 'SingleAxisSlaveModeEnable(%s)' % GroupName)
+	return self.Send(socketId, 'SingleAxisSlaveModeEnable(%s)' % GroupName)
 
     # SingleAxisSlaveModeDisable :  Disable the slave mode
     def SingleAxisSlaveModeDisable (self, socketId, GroupName):
-        return self.Send(socketId, 'SingleAxisSlaveModeDisable(%s)' % GroupName)
+	return self.Send(socketId, 'SingleAxisSlaveModeDisable(%s)' % GroupName)
 
     # SingleAxisSlaveParametersSet :  Set slave parameters
     def SingleAxisSlaveParametersSet (self, socketId, GroupName, PositionerName, Ratio):
-        command = 'SingleAxisSlaveParametersSet(' + GroupName + ',' + PositionerName + ',' + str(Ratio) + ')'
-        return self.Send(socketId, command)
+	command = 'SingleAxisSlaveParametersSet(' + GroupName + ',' + PositionerName + ',' + str(Ratio) + ')'
+	return self.Send(socketId, command)
 
     # SingleAxisSlaveParametersGet :  Get slave parameters
     def SingleAxisSlaveParametersGet (self, socketId, GroupName):
-        command = 'SingleAxisSlaveParametersGet(' + GroupName + ',char *,double *)'
-        error, returnedString = self.Send(socketId, command)
-        if (error != 0):
-            return [error, returnedString]
-
-        i, j, retList = 0, 0, [error]
-        while ((i+j) < len(returnedString) and returnedString[i+j] != ','):
-            j += 1
-        retList.append(eval(returnedString[i:i+j]))
-        return retList
+	command = 'SingleAxisSlaveParametersGet(' + GroupName + ',char *,double *)'
+	error, returnedString = self.Send(socketId, command)
+	if (error != 0):
+	    return [error, returnedString]
+
+	i, j, retList = 0, 0, [error]
+	while ((i+j) < len(returnedString) and returnedString[i+j] != ','):
+	    j += 1
+	retList.append(eval(returnedString[i:i+j]))
+	return retList
 
     # SpindleSlaveModeEnable :  Enable the slave mode
     def SpindleSlaveModeEnable (self, socketId, GroupName):
-        return self.Send(socketId, 'SpindleSlaveModeEnable(%s)' % GroupName)
+	return self.Send(socketId, 'SpindleSlaveModeEnable(%s)' % GroupName)
 
     # SpindleSlaveModeDisable :  Disable the slave mode
     def SpindleSlaveModeDisable (self, socketId, GroupName):
-        return self.Send(socketId, 'SpindleSlaveModeDisable(%s)' % GroupName)
+	return self.Send(socketId, 'SpindleSlaveModeDisable(%s)' % GroupName)
 
     # SpindleSlaveParametersSet :  Set slave parameters
     def SpindleSlaveParametersSet (self, socketId, GroupName, PositionerName, Ratio):
-        command = 'SpindleSlaveParametersSet(' + GroupName + ',' + PositionerName + ',' + str(Ratio) + ')'
-        return self.Send(socketId, command)
+	command = 'SpindleSlaveParametersSet(' + GroupName + ',' + PositionerName + ',' + str(Ratio) + ')'
+	return self.Send(socketId, command)
 
     # SpindleSlaveParametersGet :  Get slave parameters
     def SpindleSlaveParametersGet (self, socketId, GroupName):
-        command = 'SpindleSlaveParametersGet(' + GroupName + ',char *,double *)'
-        error, returnedString = self.Send(socketId, command)
-        if (error != 0):
-            return [error, returnedString]
-
-        i, j, retList = 0, 0, [error]
-        while ((i+j) < len(returnedString) and returnedString[i+j] != ','):
-            j += 1
-        retList.append(eval(returnedString[i:i+j]))
-        return retList
+	command = 'SpindleSlaveParametersGet(' + GroupName + ',char *,double *)'
+	error, returnedString = self.Send(socketId, command)
+	if (error != 0):
+	    return [error, returnedString]
+
+	i, j, retList = 0, 0, [error]
+	while ((i+j) < len(returnedString) and returnedString[i+j] != ','):
+	    j += 1
+	retList.append(eval(returnedString[i:i+j]))
+	return retList
 
     # GroupSpinParametersSet :  Modify Spin parameters on selected group and activate the continuous move
     def GroupSpinParametersSet (self, socketId, GroupName, Velocity, Acceleration):
-        command = 'GroupSpinParametersSet(' + GroupName + ',' + str(Velocity) + ',' + str(Acceleration) + ')'
-        return self.Send(socketId, command)
+	command = 'GroupSpinParametersSet(' + GroupName + ',' + str(Velocity) + ',' + str(Acceleration) + ')'
+	return self.Send(socketId, command)
 
     # GroupSpinParametersGet :  Get Spin parameters on selected group
     def GroupSpinParametersGet (self, socketId, GroupName):
-        command = 'GroupSpinParametersGet(' + GroupName + ',double *,double *)'
-        error, returnedString = self.Send(socketId, command)
-        if (error != 0):
-            return [error, returnedString]
-
-        i, j, retList = 0, 0, [error]
-        for paramNb in range(2):
-            while ((i+j) < len(returnedString) and returnedString[i+j] != ','):
-                j += 1
-            retList.append(eval(returnedString[i:i+j]))
-            i, j = i+j+1, 0
-        return retList
+	command = 'GroupSpinParametersGet(' + GroupName + ',double *,double *)'
+	error, returnedString = self.Send(socketId, command)
+	if (error != 0):
+	    return [error, returnedString]
+
+	i, j, retList = 0, 0, [error]
+	for paramNb in range(2):
+	    while ((i+j) < len(returnedString) and returnedString[i+j] != ','):
+		j += 1
+	    retList.append(eval(returnedString[i:i+j]))
+	    i, j = i+j+1, 0
+	return retList
 
 
     # GroupSpinCurrentGet :  Get Spin current on selected group
     def GroupSpinCurrentGet (self, socketId, GroupName):
-        command = 'GroupSpinCurrentGet(' + GroupName + ',double *,double *)'
-        error, returnedString = self.Send(socketId, command)
-        if (error != 0):
-            return [error, returnedString]
-
-        i, j, retList = 0, 0, [error]
-        for paramNb in range(2):
-            while ((i+j) < len(returnedString) and returnedString[i+j] != ','):
-                j += 1
-            retList.append(eval(returnedString[i:i+j]))
-            i, j = i+j+1, 0
-        return retList
+	command = 'GroupSpinCurrentGet(' + GroupName + ',double *,double *)'
+	error, returnedString = self.Send(socketId, command)
+	if (error != 0):
+	    return [error, returnedString]
+
+	i, j, retList = 0, 0, [error]
+	for paramNb in range(2):
+	    while ((i+j) < len(returnedString) and returnedString[i+j] != ','):
+		j += 1
+	    retList.append(eval(returnedString[i:i+j]))
+	    i, j = i+j+1, 0
+	return retList
 
     # GroupSpinModeStop :  Stop Spin mode on selected group with specified acceleration
     def GroupSpinModeStop (self, socketId, GroupName, Acceleration):
-        command = 'GroupSpinModeStop(' + GroupName + ',' + str(Acceleration) + ')'
-        return self.Send(socketId, command)
+	command = 'GroupSpinModeStop(' + GroupName + ',' + str(Acceleration) + ')'
+	return self.Send(socketId, command)
 
     # XYLineArcVerification :  XY trajectory verification
     def XYLineArcVerification (self, socketId, GroupName, TrajectoryFileName):
-        command = 'XYLineArcVerification(' + GroupName + ',' + TrajectoryFileName + ')'
-        return self.Send(socketId, command)
+	command = 'XYLineArcVerification(' + GroupName + ',' + TrajectoryFileName + ')'
+	return self.Send(socketId, command)
 
     # XYLineArcVerificationResultGet :  XY trajectory verification result get
     def XYLineArcVerificationResultGet (self, socketId, PositionerName):
-        command = 'XYLineArcVerificationResultGet(' + PositionerName + ',char *,double *,double *,double *,double *)'
-        error, returnedString = self.Send(socketId, command)
-        if (error != 0):
-            return [error, returnedString]
-
-        i, j, retList = 0, 0, [error]
-        for paramNb in range(4):
-            while ((i+j) < len(returnedString) and returnedString[i+j] != ','):
-                j += 1
-            retList.append(eval(returnedString[i:i+j]))
-            i, j = i+j+1, 0
-        return retList
+	command = 'XYLineArcVerificationResultGet(' + PositionerName + ',char *,double *,double *,double *,double *)'
+	error, returnedString = self.Send(socketId, command)
+	if (error != 0):
+	    return [error, returnedString]
+
+	i, j, retList = 0, 0, [error]
+	for paramNb in range(4):
+	    while ((i+j) < len(returnedString) and returnedString[i+j] != ','):
+		j += 1
+	    retList.append(eval(returnedString[i:i+j]))
+	    i, j = i+j+1, 0
+	return retList
 
     # XYLineArcExecution :  XY trajectory execution
     def XYLineArcExecution (self, socketId, GroupName, TrajectoryFileName, Velocity, Acceleration, ExecutionNumber):
-        command = 'XYLineArcExecution(' + GroupName + ',' + TrajectoryFileName + ',' + str(Velocity) + ',' + str(Acceleration) + ',' + str(ExecutionNumber) + ')'
-        return self.Send(socketId, command)
+	command = 'XYLineArcExecution(' + GroupName + ',' + TrajectoryFileName + ',' + str(Velocity) + ',' + str(Acceleration) + ',' + str(ExecutionNumber) + ')'
+	return self.Send(socketId, command)
 
 
     # XYLineArcParametersGet :  XY trajectory get parameters
     def XYLineArcParametersGet (self, socketId, GroupName):
-        command = 'XYLineArcParametersGet(' + GroupName + ',char *,double *,double *,int *)'
-        error, returnedString = self.Send(socketId, command)
-        if (error != 0):
-            return [error, returnedString]
-
-        i, j, retList = 0, 0, [error]
-        for paramNb in range(3):
-            while ((i+j) < len(returnedString) and returnedString[i+j] != ','):
-                j += 1
-            retList.append(eval(returnedString[i:i+j]))
-            i, j = i+j+1, 0
-        return retList
+	command = 'XYLineArcParametersGet(' + GroupName + ',char *,double *,double *,int *)'
+	error, returnedString = self.Send(socketId, command)
+	if (error != 0):
+	    return [error, returnedString]
+
+	i, j, retList = 0, 0, [error]
+	for paramNb in range(3):
+	    while ((i+j) < len(returnedString) and returnedString[i+j] != ','):
+		j += 1
+	    retList.append(eval(returnedString[i:i+j]))
+	    i, j = i+j+1, 0
+	return retList
 
     # XYLineArcPulseOutputSet :  Configure pulse output on trajectory
     def XYLineArcPulseOutputSet (self, socketId, GroupName, StartLength, EndLength, PathLengthInterval):
-        command = 'XYLineArcPulseOutputSet(' + GroupName + ',' + str(StartLength) + ',' + str(EndLength) + ',' + str(PathLengthInterval) + ')'
-        return self.Send(socketId, command)
+	command = 'XYLineArcPulseOutputSet(' + GroupName + ',' + str(StartLength) + ',' + str(EndLength) + ',' + str(PathLengthInterval) + ')'
+	return self.Send(socketId, command)
 
     # XYLineArcPulseOutputGet :  Get pulse output on trajectory configuration
     def XYLineArcPulseOutputGet (self, socketId, GroupName):
-        command = 'XYLineArcPulseOutputGet(' + GroupName + ',double *,double *,double *)'
-        error, returnedString = self.Send(socketId, command)
-        if (error != 0):
-            return [error, returnedString]
-
-        i, j, retList = 0, 0, [error]
-        for paramNb in range(3):
-            while ((i+j) < len(returnedString) and returnedString[i+j] != ','):
-                j += 1
-            retList.append(eval(returnedString[i:i+j]))
-            i, j = i+j+1, 0
-        return retList
+	command = 'XYLineArcPulseOutputGet(' + GroupName + ',double *,double *,double *)'
+	error, returnedString = self.Send(socketId, command)
+	if (error != 0):
+	    return [error, returnedString]
+
+	i, j, retList = 0, 0, [error]
+	for paramNb in range(3):
+	    while ((i+j) < len(returnedString) and returnedString[i+j] != ','):
+		j += 1
+	    retList.append(eval(returnedString[i:i+j]))
+	    i, j = i+j+1, 0
+	return retList
 
     # XYZGroupPositionCorrectedProfilerGet :  Return corrected profiler positions
     def XYZGroupPositionCorrectedProfilerGet (self, socketId, GroupName, PositionX, PositionY, PositionZ):
-        command = 'XYZGroupPositionCorrectedProfilerGet(' + GroupName + ',' + str(PositionX) + ',' + str(PositionY) + ',' + str(PositionZ) + ',double *,double *,double *)'
-        error, returnedString = self.Send(socketId, command)
-        if (error != 0):
-            return [error, returnedString]
-
-        i, j, retList = 0, 0, [error]
-        for paramNb in range(3):
-            while ((i+j) < len(returnedString) and returnedString[i+j] != ','):
-                j += 1
-            retList.append(eval(returnedString[i:i+j]))
-            i, j = i+j+1, 0
-        return retList
+	command = 'XYZGroupPositionCorrectedProfilerGet(' + GroupName + ',' + str(PositionX) + ',' + str(PositionY) + ',' + str(PositionZ) + ',double *,double *,double *)'
+	error, returnedString = self.Send(socketId, command)
+	if (error != 0):
+	    return [error, returnedString]
+
+	i, j, retList = 0, 0, [error]
+	for paramNb in range(3):
+	    while ((i+j) < len(returnedString) and returnedString[i+j] != ','):
+		j += 1
+	    retList.append(eval(returnedString[i:i+j]))
+	    i, j = i+j+1, 0
+	return retList
 
     # XYZSplineVerification :  XYZ trajectory verifivation
     def XYZSplineVerification (self, socketId, GroupName, TrajectoryFileName):
-        command = 'XYZSplineVerification(' + GroupName + ',' + TrajectoryFileName + ')'
-        return self.Send(socketId, command)
+	command = 'XYZSplineVerification(' + GroupName + ',' + TrajectoryFileName + ')'
+	return self.Send(socketId, command)
 
     # XYZSplineVerificationResultGet :  XYZ trajectory verification result get
     def XYZSplineVerificationResultGet (self, socketId, PositionerName):
-        command = 'XYZSplineVerificationResultGet(' + PositionerName + ',char *,double *,double *,double *,double *)'
-        error, returnedString = self.Send(socketId, command)
-        if (error != 0):
-            return [error, returnedString]
-
-        i, j, retList = 0, 0, [error]
-        for paramNb in range(4):
-            while ((i+j) < len(returnedString) and returnedString[i+j] != ','):
-                j += 1
-            retList.append(eval(returnedString[i:i+j]))
-            i, j = i+j+1, 0
-        return retList
+	command = 'XYZSplineVerificationResultGet(' + PositionerName + ',char *,double *,double *,double *,double *)'
+	error, returnedString = self.Send(socketId, command)
+	if (error != 0):
+	    return [error, returnedString]
+
+	i, j, retList = 0, 0, [error]
+	for paramNb in range(4):
+	    while ((i+j) < len(returnedString) and returnedString[i+j] != ','):
+		j += 1
+	    retList.append(eval(returnedString[i:i+j]))
+	    i, j = i+j+1, 0
+	return retList
 
     # XYZSplineExecution :  XYZ trajectory execution
     def XYZSplineExecution (self, socketId, GroupName, TrajectoryFileName, Velocity, Acceleration):
-        command = 'XYZSplineExecution(' + GroupName + ',' + TrajectoryFileName + ',' + str(Velocity) + ',' + str(Acceleration) + ')'
-        return self.Send(socketId, command)
+	command = 'XYZSplineExecution(' + GroupName + ',' + TrajectoryFileName + ',' + str(Velocity) + ',' + str(Acceleration) + ')'
+	return self.Send(socketId, command)
 
     # XYZSplineParametersGet :  XYZ trajectory get parameters
     def XYZSplineParametersGet (self, socketId, GroupName):
-        command = 'XYZSplineParametersGet(' + GroupName + ',char *,double *,double *,int *)'
-        error, returnedString = self.Send(socketId, command)
-        if (error != 0):
-            return [error, returnedString]
-
-        i, j, retList = 0, 0, [error]
-        for paramNb in range(3):
-            while ((i+j) < len(returnedString) and returnedString[i+j] != ','):
-                j += 1
-            retList.append(eval(returnedString[i:i+j]))
-            i, j = i+j+1, 0
-        return retList
+	command = 'XYZSplineParametersGet(' + GroupName + ',char *,double *,double *,int *)'
+	error, returnedString = self.Send(socketId, command)
+	if (error != 0):
+	    return [error, returnedString]
+
+	i, j, retList = 0, 0, [error]
+	for paramNb in range(3):
+	    while ((i+j) < len(returnedString) and returnedString[i+j] != ','):
+		j += 1
+	    retList.append(eval(returnedString[i:i+j]))
+	    i, j = i+j+1, 0
+	return retList
 
     # OptionalModuleExecute :  Execute an optional module
     def OptionalModuleExecute (self, socketId, ModuleFileName, TaskName):
-        return self.Send(socketId, 'OptionalModuleExecute(%s, %s)' % (ModuleFileName, TaskName))
+	return self.Send(socketId, 'OptionalModuleExecute(%s, %s)' % (ModuleFileName, TaskName))
 
     # OptionalModuleKill :  Kill an optional module
     def OptionalModuleKill (self, socketId, TaskName):
-        return self.Send(socketId, 'OptionalModuleKill(%s)' % TaskName )
+	return self.Send(socketId, 'OptionalModuleKill(%s)' % TaskName )
 
     # EEPROMCIESet :  Set CIE EEPROM reference string
     def EEPROMCIESet (self, socketId, CardNumber, ReferenceString):
-        return self.Send(socketId, 'EEPROMCIESet(%s, %s)' % (str(CardNumber), ReferenceString))
+	return self.Send(socketId, 'EEPROMCIESet(%s, %s)' % (str(CardNumber), ReferenceString))
 
     # EEPROMDACOffsetCIESet :  Set CIE DAC offsets
     def EEPROMDACOffsetCIESet (self, socketId, PlugNumber, DAC1Offset, DAC2Offset):
-        command = 'EEPROMDACOffsetCIESet(' + str(PlugNumber) + ',' + str(DAC1Offset) + ',' + str(DAC2Offset) + ')'
-        return self.Send(socketId, command)
+	command = 'EEPROMDACOffsetCIESet(' + str(PlugNumber) + ',' + str(DAC1Offset) + ',' + str(DAC2Offset) + ')'
+	return self.Send(socketId, command)
 
     # EEPROMDriverSet :  Set Driver EEPROM reference string
     def EEPROMDriverSet (self, socketId, PlugNumber, ReferenceString):
-        return self.Send(socketId, 'EEPROMDriverSet(%s, %s)' % (str(PlugNumber), ReferenceString))
+	return self.Send(socketId, 'EEPROMDriverSet(%s, %s)' % (str(PlugNumber), ReferenceString))
 
     # EEPROMINTSet :  Set INT EEPROM reference string
     def EEPROMINTSet (self, socketId, CardNumber, ReferenceString):
-        return self.Send(socketId, 'EEPROMINTSet(%s, %s)' % (str(CardNumber), ReferenceString))
+	return self.Send(socketId, 'EEPROMINTSet(%s, %s)' % (str(CardNumber), ReferenceString))
 
     # CPUCoreAndBoardSupplyVoltagesGet :  Get power informations
     def CPUCoreAndBoardSupplyVoltagesGet (self, socketId):
-        command = 'CPUCoreAndBoardSupplyVoltagesGet(double *,double *,double *,double *,double *,double *,double *,double *)'
-        error, returnedString = self.Send(socketId, command)
-        if (error != 0):
-            return [error, returnedString]
-
-        i, j, retList = 0, 0, [error]
-        for paramNb in range(8):
-            while ((i+j) < len(returnedString) and returnedString[i+j] != ','):
-                j += 1
-            retList.append(eval(returnedString[i:i+j]))
-            i, j = i+j+1, 0
-        return retList
+	command = 'CPUCoreAndBoardSupplyVoltagesGet(double *,double *,double *,double *,double *,double *,double *,double *)'
+	error, returnedString = self.Send(socketId, command)
+	if (error != 0):
+	    return [error, returnedString]
+
+	i, j, retList = 0, 0, [error]
+	for paramNb in range(8):
+	    while ((i+j) < len(returnedString) and returnedString[i+j] != ','):
+		j += 1
+	    retList.append(eval(returnedString[i:i+j]))
+	    i, j = i+j+1, 0
+	return retList
 
     # CPUTemperatureAndFanSpeedGet :  Get CPU temperature and fan speed
     def CPUTemperatureAndFanSpeedGet (self, socketId):
-        command = 'CPUTemperatureAndFanSpeedGet(double *,double *)'
-        error, returnedString = self.Send(socketId, command)
-        if (error != 0):
-            return [error, returnedString]
-
-        i, j, retList = 0, 0, [error]
-        for paramNb in range(2):
-            while ((i+j) < len(returnedString) and returnedString[i+j] != ','):
-                j += 1
-            retList.append(eval(returnedString[i:i+j]))
-            i, j = i+j+1, 0
-        return retList
+	command = 'CPUTemperatureAndFanSpeedGet(double *,double *)'
+	error, returnedString = self.Send(socketId, command)
+	if (error != 0):
+	    return [error, returnedString]
+
+	i, j, retList = 0, 0, [error]
+	for paramNb in range(2):
+	    while ((i+j) < len(returnedString) and returnedString[i+j] != ','):
+		j += 1
+	    retList.append(eval(returnedString[i:i+j]))
+	    i, j = i+j+1, 0
+	return retList
 
     # ActionListGet :  Action list
     def ActionListGet (self, socketId):
-        return self.Send(socketId, 'ActionListGet(char *)')
+	return self.Send(socketId, 'ActionListGet(char *)')
 
     # ActionExtendedListGet :  Action extended list
     def ActionExtendedListGet (self, socketId):
-        return self.Send(socketId, 'ActionExtendedListGet(char *)')
+	return self.Send(socketId, 'ActionExtendedListGet(char *)')
 
     # APIExtendedListGet :  API method list
     def APIExtendedListGet (self, socketId):
-        return self.Send(socketId, 'APIExtendedListGet(char *)')
+	return self.Send(socketId, 'APIExtendedListGet(char *)')
 
     # APIListGet :  API method list without extended API
     def APIListGet (self, socketId):
-        return self.Send(socketId, 'APIListGet(char *)')
+	return self.Send(socketId, 'APIListGet(char *)')
 
     # ControllerStatusListGet :  Controller status list
     def ControllerStatusListGet (self, socketId):
-        return self.Send(socketId, 'ControllerStatusListGet(char *)')
+	return self.Send(socketId, 'ControllerStatusListGet(char *)')
 
     # ErrorListGet :  Error list
     def ErrorListGet (self, socketId):
-        return self.Send(socketId, 'ErrorListGet(char *)')
+	return self.Send(socketId, 'ErrorListGet(char *)')
 
     # EventListGet :  General event list
     def EventListGet (self, socketId):
-        return self.Send(socketId, 'EventListGet(char *)')
+	return self.Send(socketId, 'EventListGet(char *)')
 
     # GatheringListGet :  Gathering type list
     def GatheringListGet (self, socketId):
-        return self.Send(socketId,'GatheringListGet(char *)')
+	return self.Send(socketId,'GatheringListGet(char *)')
 
     # GatheringExtendedListGet :  Gathering type extended list
     def GatheringExtendedListGet (self, socketId):
-        return self.Send(socketId, 'GatheringExtendedListGet(char *)')
+	return self.Send(socketId, 'GatheringExtendedListGet(char *)')
 
     # GatheringExternalListGet :  External Gathering type list
     def GatheringExternalListGet (self, socketId):
-        return self.Send(socketId, 'GatheringExternalListGet(char *)')
+	return self.Send(socketId, 'GatheringExternalListGet(char *)')
 
     # GroupStatusListGet :  Group status list
     def GroupStatusListGet (self, socketId):
-        return self.Send(socketId, 'GroupStatusListGet(char *)')
+	return self.Send(socketId, 'GroupStatusListGet(char *)')
 
     # HardwareInternalListGet :  Internal hardware list
     def HardwareInternalListGet (self, socketId):
-        return self.Send(socketId, 'HardwareInternalListGet(char *)')
+	return self.Send(socketId, 'HardwareInternalListGet(char *)')
 
     # HardwareDriverAndStageGet :  Smart hardware
     def HardwareDriverAndStageGet (self, socketId, PlugNumber):
-        return self.Send(socketId, 'HardwareDriverAndStageGet(%s, char *, char *)' % str(PlugNumber))
+	return self.Send(socketId, 'HardwareDriverAndStageGet(%s, char *, char *)' % str(PlugNumber))
 
     # ObjectsListGet :  Group name and positioner name
     def ObjectsListGet (self, socketId):
-        return self.Send(socketId, 'ObjectsListGet(char *)')
+	return self.Send(socketId, 'ObjectsListGet(char *)')
 
     # PositionerErrorListGet :  Positioner error list
     def PositionerErrorListGet (self, socketId):
-        return self.Send(socketId, 'PositionerErrorListGet(char *)')
+	return self.Send(socketId, 'PositionerErrorListGet(char *)')
 
     # PositionerHardwareStatusListGet :  Positioner hardware status list
     def PositionerHardwareStatusListGet (self, socketId):
-        return self.Send(socketId, 'PositionerHardwareStatusListGet(char *)')
+	return self.Send(socketId, 'PositionerHardwareStatusListGet(char *)')
 
     # PositionerDriverStatusListGet :  Positioner driver status list
     def PositionerDriverStatusListGet (self, socketId):
-        return self.Send(socketId, 'PositionerDriverStatusListGet(char *)')
+	return self.Send(socketId, 'PositionerDriverStatusListGet(char *)')
 
     # ReferencingActionListGet :  Get referencing action list
     def ReferencingActionListGet (self, socketId):
-        return self.Send(socketId, 'ReferencingActionListGet(char *)')
+	return self.Send(socketId, 'ReferencingActionListGet(char *)')
 
     # ReferencingSensorListGet :  Get referencing sensor list
     def ReferencingSensorListGet (self, socketId):
-        return self.Send(socketId, 'ReferencingSensorListGet(char *)')
+	return self.Send(socketId, 'ReferencingSensorListGet(char *)')
 
     # GatheringUserDatasGet :  Return user data values
     def GatheringUserDatasGet (self, socketId):
-        command = 'GatheringUserDatasGet(double *,double *,double *,double *,double *,double *,double *,double *)'
-        error, returnedString = self.Send(socketId, command)
-        if (error != 0):
-            return [error, returnedString]
-
-        i, j, retList = 0, 0, [error]
-        for paramNb in range(8):
-            while ((i+j) < len(returnedString) and returnedString[i+j] != ','):
-                j += 1
-            retList.append(eval(returnedString[i:i+j]))
-            i, j = i+j+1, 0
-        return retList
+	command = 'GatheringUserDatasGet(double *,double *,double *,double *,double *,double *,double *,double *)'
+	error, returnedString = self.Send(socketId, command)
+	if (error != 0):
+	    return [error, returnedString]
+
+	i, j, retList = 0, 0, [error]
+	for paramNb in range(8):
+	    while ((i+j) < len(returnedString) and returnedString[i+j] != ','):
+		j += 1
+	    retList.append(eval(returnedString[i:i+j]))
+	    i, j = i+j+1, 0
+	return retList
 
     # ControllerMotionKernelPeriodMinMaxGet :  Get controller motion kernel min/max periods
     def ControllerMotionKernelPeriodMinMaxGet (self, socketId):
-        command = 'ControllerMotionKernelPeriodMinMaxGet(double *,double *,double *,double *,double *,double *)'
-        error, returnedString = self.Send(socketId, command)
-        if (error != 0):
-            return [error, returnedString]
-
-        i, j, retList = 0, 0, [error]
-        for paramNb in range(6):
-            while ((i+j) < len(returnedString) and returnedString[i+j] != ','):
-                j += 1
-            retList.append(eval(returnedString[i:i+j]))
-            i, j = i+j+1, 0
-        return retList
+	command = 'ControllerMotionKernelPeriodMinMaxGet(double *,double *,double *,double *,double *,double *)'
+	error, returnedString = self.Send(socketId, command)
+	if (error != 0):
+	    return [error, returnedString]
+
+	i, j, retList = 0, 0, [error]
+	for paramNb in range(6):
+	    while ((i+j) < len(returnedString) and returnedString[i+j] != ','):
+		j += 1
+	    retList.append(eval(returnedString[i:i+j]))
+	    i, j = i+j+1, 0
+	return retList
 
     # ControllerMotionKernelPeriodMinMaxReset :  Reset controller motion kernel min/max periods
     def ControllerMotionKernelPeriodMinMaxReset (self, socketId):
-        return self.Send(socketId, 'ControllerMotionKernelPeriodMinMaxReset()')
+	return self.Send(socketId, 'ControllerMotionKernelPeriodMinMaxReset()')
 
     # SocketsStatusGet :  Get sockets current status
     def SocketsStatusGet (self, socketId):
-        return self.Send(socketId, 'SocketsStatusGet(char *)')
+	return self.Send(socketId, 'SocketsStatusGet(char *)')
 
     # TestTCP :  Test TCP/IP transfert
     def TestTCP (self, socketId, InputString):
-        return self.Send(socketId, 'TestTCP(%s, char *)' % InputString)
->>>>>>> 6a05f33d
+	return self.Send(socketId, 'TestTCP(%s, char *)' % InputString)